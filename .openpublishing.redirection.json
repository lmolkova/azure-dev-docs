--- conflicted
+++ resolved
@@ -503,8 +503,6 @@
     {
       "source_path": "python/index.yml",
       "redirect_url": "https://docs.microsoft.com/azure/developer/python"
-<<<<<<< HEAD
-=======
     },
     {
       "source_path": "articles/python/sdk/index.yml",
@@ -513,7 +511,6 @@
     {
       "source_path": "articles/python/sdk.md",
       "redirect_url": "/azure/developer/python/sdk-library-api-reference.md"
->>>>>>> e2f2f3b0
     },
     {
       "source_path": "python/developer/azure-sdk-get-started.yml",
@@ -601,11 +598,7 @@
     },
     {
       "source_path": "python/quickstarts-messaging.md",
-<<<<<<< HEAD
-      "redirect_url": "/azure/developer/python/quickstarts-messaging"
-=======
       "redirect_url": "/azure/developer/python/quickstarts-messaging-iot"
->>>>>>> e2f2f3b0
     },
     {
       "source_path": "articles/python/quickstarts-messaging.md",
@@ -613,15 +606,11 @@
     },    
     {
       "source_path": "python/quickstarts-security-integration.md",
-<<<<<<< HEAD
-      "redirect_url": "/azure/developer/python/quickstarts-security-integration"
-=======
       "redirect_url": "/azure/developer/python/quickstarts-identity-security"
     },
     {
       "source_path": "articles/python/quickstarts-security-integration.md",
       "redirect_url": "/azure/developer/python/quickstarts-identity-security"
->>>>>>> e2f2f3b0
     },
     {
       "source_path": "python/tutorial-deploy-app-service-on-linux-01.md",
@@ -890,8 +879,6 @@
     {
       "source_path": "dotnet-redirects/index.md",
       "redirect_url": "/dotnet/azure"
-<<<<<<< HEAD
-=======
     },
     {
       "source_path": "articles/devsecops/index.yml",
@@ -900,7 +887,6 @@
     {
       "source_path": "developer/ansible/cloudshell-run-playbook.md",
       "redirect_url": "/azure/developer/ansible/getting-started-cloud-shell"
->>>>>>> e2f2f3b0
     }
   ]
 }