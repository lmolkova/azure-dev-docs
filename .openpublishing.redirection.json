--- conflicted
+++ resolved
@@ -1,15 +1,13 @@
 {
   "redirections": [
     {
-<<<<<<< HEAD
       "source_path": "articles/javascript/tutorial/deno-visual-studio-code-azure-app-service.yml",
       "redirect_url": "/azure/developer/javascript/tutorial/deploy-deno-app-azure-app-service-azure-cli"
     },
-=======
+    {
       "source_path": "articles/javascript/tutorial/browser-file-upload.yml",
       "redirect_url": "/azure/developer/javascript/tutorial/browser-file-upload-azure-storage-blob"
     },    
->>>>>>> 0fc2c085
     {
       "source_path": "articles/javascript/tutorial/web-app-mongodb.yml",
       "redirect_url": "/azure/developer/javascript/tutorial/deploy-nodejs-mongodb-app-service-from-visual-studio-code"
