{
    "redirections": [
      { "source_path": "articles/lab/index.yml",
        "redirect_url": "/azure/developer/python" 
      },
      { "source_path": "articles/lab/quickstart-python-flask.md",
        "redirect_url": "/azure/developer/python" 
      },
      { "source_path": "articles/lab/quickstart-python-flask-minimized.md",
        "redirect_url": "/azure/developer/python" 
      },
      { "source_path": "articles/lab/quickstart-python-flask-multipage.yml",
        "redirect_url": "/azure/developer/python" 
      },
      { "source_path": "articles/lab/tool-tip-metrics.md",
        "redirect_url": "/azure/developer/python" 
      },
      { 
<<<<<<< HEAD
        "source_path": "articles/javascript/tutorial/nodejs-virtual-machine-vm/introduction.md",
        "redirect_url": "/azure/developer/javascript/tutorial/run-nodejs-virtual-machine" 
      },
      { 
        "source_path": "articles/javascript/tutorial/nodejs-virtual-machine-vm/create-azure-monitoring-application-insights-web-resource.md",
        "redirect_url": "/azure/developer/javascript/tutorial/run-nodejs-virtual-machine" 
      },
      { 
        "source_path": "articles/javascript/tutorial/nodejs-virtual-machine-vm/create-linux-virtual-machine-azure-cli.md",
        "redirect_url": "/azure/developer/javascript/tutorial/run-nodejs-virtual-machine" 
      },
      { 
        "source_path": "articles/javascript/tutorial/nodejs-virtual-machine-vm/connect-linux-virtual-machine-ssh.md",
        "redirect_url": "/azure/developer/javascript/tutorial/run-nodejs-virtual-machine" 
      },
      { 
        "source_path": "articles/javascript/tutorial/nodejs-virtual-machine-vm/azure-monitor-application-insights-nodejs-expressjs-code.md",
        "redirect_url": "/azure/developer/javascript/tutorial/run-nodejs-virtual-machine" 
      },      
      { 
        "source_path": "articles/javascript/tutorial/nodejs-virtual-machine-vm/azure-monitor-application-insights-logs.md",
        "redirect_url": "/azure/developer/javascript/tutorial/run-nodejs-virtual-machine" 
      },
      { 
        "source_path": "articles/javascript/tutorial/nodejs-virtual-machine-vm/clean-up-resources.md",
        "redirect_url": "/azure/developer/javascript/tutorial/run-nodejs-virtual-machine" 
      }, 
=======
        "source_path": "articles/javascript/whats-new-developer-advocacy.md",
        "redirect_url": "/azure/developer/javascript" 
      },
      { 
        "source_path": "articles/javascript/whats-new-docs.md",
        "redirect_url": "/azure/developer/javascript" 
      },            
>>>>>>> 3148cd09
      { 
        "source_path": "articles/javascript/how-to/common-javascript-tasks.md",
        "redirect_url": "/azure/developer/javascript/core/use-azure-sdk" 
      },
      { "source_path": "articles/javascript/core/nodejs-sdk-azure-authenticate.md",
        "redirect_url": "/azure/developer/javascript/sdk/authentication/local-development-environment-service-principal" 
      },
      { "source_path": "articles/javascript/how-to/with-web-app/graphql/get-started.md",
        "redirect_url": "/azure/developer/javascript/how-to/with-web-app/graphql/azure-function-hello-world" 
      },
      {
        "source_path": "articles/javascript/how-to/with-web-app/add-authentication-to-web-app.md",
        "redirect_url": "/azure/app-service/scenario-secure-app-authentication-app-service-as-user"
      },
      {
        "source_path": "articles/javascript/tutorial-vscode-serverless-node-01.md",
        "redirect_url": "/azure/developer/javascript/tutorial/azure-function-cosmos-db-mongo-api"
      },
      {
        "source_path": "articles/javascript/tutorial/tutorial-vscode-serverless-node-install.md",
        "redirect_url": "/azure/developer/javascript/tutorial/azure-function-cosmos-db-mongo-api"
      },
      {
        "source_path": "articles/javascript/tutorial-vscode-serverless-node-02.md",
        "redirect_url": "/azure/developer/javascript/tutorial/azure-function-cosmos-db-mongo-api"
      },
      {
        "source_path": "articles/javascript/tutorial/tutorial-vscode-serverless-node-create-local.md",
        "redirect_url": "/azure/developer/javascript/tutorial/azure-function-cosmos-db-mongo-api"
      },
      {
        "source_path": "articles/javascript/tutorial-vscode-serverless-node-03.md",
        "redirect_url": "/azure/developer/javascript/tutorial/azure-function-cosmos-db-mongo-api"
      },
      {
        "source_path": "articles/javascript/tutorial/tutorial-vscode-serverless-node-test-local.md",
        "redirect_url": "/azure/developer/javascript/tutorial/azure-function-cosmos-db-mongo-api"
      },
      {
        "source_path": "articles/javascript/tutorial-vscode-serverless-node-04.md",
        "redirect_url": "/azure/developer/javascript/tutorial/azure-function-cosmos-db-mongo-api"
      },
      {
        "source_path": "articles/javascript/tutorial/tutorial-vscode-serverless-node-deploy-hosting.md",
        "redirect_url": "/azure/developer/javascript/tutorial/azure-function-cosmos-db-mongo-api"
      },
      {
        "source_path": "articles/javascript/tutorial-vscode-serverless-node-05.md",
        "redirect_url": "/azure/developer/javascript/tutorial/azure-function-cosmos-db-mongo-api"
      },
      {
        "source_path": "articles/javascript/tutorial/tutorial-vscode-serverless-node-remove-resource.md",
        "redirect_url": "/azure/developer/javascript/tutorial/azure-function-cosmos-db-mongo-api"
      },      
      {
        "source_path": "articles/javascript/tutorial/vscode-function-app-http-trigger/tutorial-vscode-serverless-node-create-local.md",
        "redirect_url": "/azure/developer/javascript/tutorial/azure-function-cosmos-db-mongo-api"
      },
      {
        "source_path": "articles/javascript/tutorial/vscode-function-app-http-trigger/tutorial-vscode-serverless-node-database-integration.md",
        "redirect_url": "/azure/developer/javascript/tutorial/azure-function-cosmos-db-mongo-api"
      }, 
      {
        "source_path": "articles/javascript/tutorial/vscode-function-app-http-trigger/tutorial-vscode-serverless-node-deploy-hosting.md",
        "redirect_url": "/azure/developer/javascript/tutorial/azure-function-cosmos-db-mongo-api"
      }, 
      {
        "source_path": "articles/javascript/tutorial/vscode-function-app-http-trigger/tutorial-vscode-serverless-node-install.md",
        "redirect_url": "/azure/developer/javascript/tutorial/azure-function-cosmos-db-mongo-api"
      },      
      {
        "source_path": "articles/javascript/tutorial/vscode-function-app-http-trigger/tutorial-vscode-serverless-node-remove-resource.md",
        "redirect_url": "/azure/developer/javascript/tutorial/azure-function-cosmos-db-mongo-api"
      },  
      {
        "source_path": "articles/javascript/tutorial/vscode-function-app-http-trigger/tutorial-vscode-serverless-node-test-local.md",
        "redirect_url": "/azure/developer/javascript/tutorial/azure-function-cosmos-db-mongo-api"
      },  
      {              
        "source_path": "articles/javascript/how-to/with-azure-cli/create-postgresql-server-resource.md",
        "redirect_url": "/azure/developer/javascript/how-to/with-database/use-postgresql-db"
      },       
      {
        "source_path": "articles/javascript/how-to/with-azure-cli/create-mysql-db.md",
        "redirect_url": "/azure/developer/javascript/how-to/with-database/use-mysql-mariadb?tabs=MySQL"
      },      
      {
        "source_path": "articles/javascript/how-to/with-azure-cli/create-mariadb.md",
        "redirect_url": "/azure/developer/javascript/how-to/with-database/use-mysql-mariadb?tabs=MySQL"
      },
      {
        "source_path": "articles/javascript/how-to/with-azure-cli/create-cosmos-sql-api-resource.md",
        "redirect_url": "/azure/developer/javascript/how-to/with-database/use-sql-api-as-cosmos-db"
      },
      {
        "source_path": "articles/javascript/how-to/with-azure-cli/create-cassandra-db.md",
        "redirect_url": "/azure/developer/javascript/how-to/with-database/use-cassandra-as-cosmos-db"
      },
      {
        "source_path": "articles/javascript/how-to/with-azure-cli/create-cache-for-redis-db.md",
        "redirect_url": "/azure/developer/javascript/how-to/with-database/use-azure-cache-for-redis-db"
      },
      {
        "source_path": "articles/javascript/how-to/with-azure-cli/create-mongodb-cosmosdb.md",
        "redirect_url": "/azure/developer/javascript/how-to/with-database/use-mongodb-as-cosmosdb?tabs=azure-cli%2Cmongodb"
      },
      {
        "source_path": "articles/javascript/how-to/with-azure-cli/configure-app-service-custom-domain-name.md",
        "redirect_url": "/azure/app-service/app-service-web-tutorial-custom-domain"
      },      
      {
        "source_path": "articles/javascript/tutorial/deploy-deno-app-azure-app-service-azure-cli.md",
        "redirect_url": "/azure/developer/javascript/tutorial/nodejs-virtual-machine-vm/introduction"
      },
      {
        "source_path": "articles/javascript/tutorial/static-web-app/introduction.md",
        "redirect_url": "/azure/developer/javascript/tutorial/static-web-app-image-analysis"
      },
      {
        "source_path": "articles/javascript/tutorial/static-web-app/application-architecture.md",
        "redirect_url": "/azure/developer/javascript/tutorial/static-web-app-image-analysis"
      },
      {
        "source_path": "articles/javascript/tutorial/static-web-app/run-the-react-cognitive-services-image-analyzer-app-locally.md",
        "redirect_url": "/azure/developer/javascript/tutorial/static-web-app-image-analysis"
      },
      {
        "source_path": "articles/javascript/tutorial/static-web-app/create-computer-vision-resource-use-in-code.md",
        "redirect_url": "/azure/developer/javascript/tutorial/static-web-app-image-analysis"
      },
      {
        "source_path": "articles/javascript/tutorial/static-web-app/create-static-web-app-visual-studio-code-extension.md",
        "redirect_url": "/azure/developer/javascript/tutorial/static-web-app-image-analysis"
      },
      {
        "source_path": "articles/javascript/tutorial/static-web-app/add-computer-vision-react-app.md",
        "redirect_url": "/azure/developer/javascript/tutorial/static-web-app-image-analysis"
      },
      {
        "source_path": "articles/javascript/tutorial/static-web-app/clean-up-resources.md",
        "redirect_url": "/azure/developer/javascript/tutorial/static-web-app-image-analysis"
      },
      {
        "source_path": "articles/javascript/how-to/with-database/use-mariadb.md",
        "redirect_url": "/azure/developer/javascript/how-to/with-database/use-mysql-mariadb"
      },
      {
        "source_path": "articles/javascript/how-to/with-database/use-mysql-db.md",
        "redirect_url": "/azure/developer/javascript/how-to/with-database/use-mysql-mariadb"
      },
      {
        "source_path": "articles/javascript/how-to/with-web-app/azure-function-resource-group-management/view-and-query-application-logs.md",
        "redirect_url": "/azure/developer/javascript/how-to/with-web-app/azure-function-resource-group-management/view-query-application-logs"
      },
      {
        "source_path": "articles/javascript/how-to/with-web-app/azure-function-resource-group-management/create-function-app-for-resource-groups.md",
        "redirect_url": "/azure/developer/javascript/how-to/with-web-app/azure-function-resource-group-management/create-function-app"
      },      
      {
        "source_path": "articles/javascript/tutorial/tutorial-vscode-azure-cli-node/tutorial-vscode-azure-cli-node-06.md",
        "redirect_url": "/azure/developer/javascript/tutorial/tutorial-vscode-azure-cli-node/tutorial-vscode-azure-cli-node-04#make-change-and-deploy-to-azure-app-service-from-local-git"
      },    
      {
        "source_path": "articles/javascript/how-to/deploy-containers.md",
        "redirect_url": "/azure/developer/javascript/how-to/deploy-web-app"
      },
      {
        "source_path": "articles/javascript/how-to/integrate-database.md",
        "redirect_url": "/azure/developer/javascript/how-to/with-database/getting-started"
      },
      {
        "source_path": "articles/javascript/core/node-sdk-azure-authenticate.md",
        "redirect_url": "/azure/developer/javascript/core/nodejs-sdk-azure-authenticate"
      },
      {
        "source_path": "articles/javascript/tutorial/tutorial-vscode-static-website-node/tutorial-vscode-static-website-node-01.md",
        "redirect_url": "/azure/static-web-apps/getting-started"
      },
      {
        "source_path": "articles/javascript/tutorial/tutorial-vscode-static-website-node/tutorial-vscode-static-website-node-02.md",
        "redirect_url": "/azure/static-web-apps/getting-started"
      },
      {
        "source_path": "articles/javascript/tutorial/tutorial-vscode-static-website-node/tutorial-vscode-static-website-node-03.md",
        "redirect_url": "/azure/static-web-apps/getting-started"
      },    
      {
        "source_path": "articles/javascript/tutorial/tutorial-vscode-static-website-node/tutorial-vscode-static-website-node-04.md",
        "redirect_url": "/azure/static-web-apps/getting-started"
      },
      {
        "source_path": "articles/javascript/tutorial/client/get-started.md",
        "redirect_url": "/azure/developer/javascript/how-to/create-static-web-app"
      },    
      {
        "source_path": "articles/javascript/tutorial/tutorial-vscode-static-website-node/tutorial-vscode-static-website-node-05.md",
        "redirect_url": "/azure/static-web-apps/getting-started"
      },
      {
        "source_path": "articles/javascript/tutorial/tutorial-vscode-static-website-node/tutorial-vscode-static-website-node-06.md",
        "redirect_url": "/azure/static-web-apps/getting-started"
      },     
      {
        "source_path": "articles/javascript/core/node-sdk-azure-authenticate-principal.md",
        "redirect_url": "/azure/developer/javascript/core/nodejs-sdk-azure-authenticate"
      },
      {
        "source_path": "articles/javascript/concepts/identity-authentication-users.md",
        "redirect_url": "/azure/developer/javascript/core/nodejs-sdk-azure-authenticate"
      },  
      {
        "source_path": "articles/javascript/how-to/with-sdk/set-up-development-environment.md",
        "redirect_url": "/azure/developer/javascript/core/nodejs-sdk-azure-authenticate"
      },  
      
      {
        "source_path": "articles/javascript/how-to/create-static-site.md",
        "redirect_url": "/azure/developer/javascript/how-to/create-static-web-app"
      },
      {
        "source_path": "articles/javascript/how-to/develop-nodejs-on-azure.md",
        "redirect_url": "/azure/developer/javascript/tutorial/deploy-nodejs-mongodb-app-service-from-visual-studio-code"
      },
      {
        "source_path": "articles/javascript/tutorial-vscode-azure-cli-node-01.md",
        "redirect_url": "/azure/developer/javascript/tutorial/tutorial-vscode-azure-cli-node/tutorial-vscode-azure-cli-node-01"
      },
      {
        "source_path": "articles/javascript/tutorial-vscode-azure-cli-node-02.md",
        "redirect_url": "/azure/developer/javascript/tutorial/tutorial-vscode-azure-cli-node/tutorial-vscode-azure-cli-node-02"
      },
      {
        "source_path": "articles/javascript/tutorial-vscode-azure-cli-node-03.md",
        "redirect_url": "/azure/developer/javascript/tutorial/tutorial-vscode-azure-cli-node/tutorial-vscode-azure-cli-node-03"
      },
      {
        "source_path": "articles/javascript/tutorial-vscode-azure-cli-node-04.md",
        "redirect_url": "/azure/developer/javascript/tutorial/tutorial-vscode-azure-cli-node/tutorial-vscode-azure-cli-node-04"
      },
      {
        "source_path": "articles/javascript/tutorial-vscode-azure-cli-node-06.md",
        "redirect_url": "/azure/developer/javascript/tutorial/tutorial-vscode-azure-cli-node/tutorial-vscode-azure-cli-node-06"
      },
      {
        "source_path": "articles/javascript/tutorial-vscode-azure-cli-node-05.md",
        "redirect_url": "/azure/developer/javascript/tutorial/tutorial-vscode-azure-cli-node/tutorial-vscode-azure-cli-node-05"
      },
      {
        "source_path": "articles/javascript/tutorial-vscode-azure-cli-node-07.md",
        "redirect_url": "/azure/developer/javascript/tutorial/tutorial-vscode-azure-cli-node/tutorial-vscode-azure-cli-node-07"
      },
      {
        "source_path": "articles/javascript/tutorial-vscode-docker-node-01.md",
        "redirect_url": "/azure/developer/javascript/tutorial/tutorial-vscode-docker-node/tutorial-vscode-docker-node-01"
      },
      {
        "source_path": "articles/javascript/tutorial-vscode-docker-node-02.md",
        "redirect_url": "/azure/developer/javascript/tutorial/tutorial-vscode-docker-node/tutorial-vscode-docker-node-02"
      },
      {
        "source_path": "articles/javascript/tutorial-vscode-docker-node-03.md",
        "redirect_url": "/azure/developer/javascript/tutorial/tutorial-vscode-docker-node/tutorial-vscode-docker-node-03"
      },
      {
        "source_path": "articles/javascript/tutorial-vscode-docker-node-04.md",
        "redirect_url": "/azure/developer/javascript/tutorial/tutorial-vscode-docker-node/tutorial-vscode-docker-node-04"
      },
      {
        "source_path": "articles/javascript/tutorial-vscode-docker-node-05.md",
        "redirect_url": "/azure/developer/javascript/tutorial/tutorial-vscode-docker-node/tutorial-vscode-docker-node-05"
      },
      {
        "source_path": "articles/javascript/tutorial-vscode-docker-node-06.md",
        "redirect_url": "/azure/developer/javascript/tutorial/tutorial-vscode-docker-node/tutorial-vscode-docker-node-06"
      },
      {
        "source_path": "articles/javascript/tutorial-vscode-docker-node-07.md",
        "redirect_url": "/azure/developer/javascript/tutorial/tutorial-vscode-docker-node/tutorial-vscode-docker-node-07"
      },
      {
        "source_path": "articles/javascript/tutorial-vscode-docker-node-08.md",
        "redirect_url": "/azure/developer/javascript/tutorial/tutorial-vscode-docker-node/tutorial-vscode-docker-node-08"
      },
      {
        "source_path": "articles/javascript/tutorial-vscode-static-website-node-01.md",
        "redirect_url": "/azure/static-web-apps/getting-started"
      },
      {
        "source_path": "articles/javascript/tutorial-vscode-static-website-node-02.md",
        "redirect_url": "/azure/static-web-apps/getting-started"
      },
      {
        "source_path": "articles/javascript/tutorial-vscode-static-website-node-03.md",
        "redirect_url": "/azure/static-web-apps/getting-started"
      },
      {
        "source_path": "articles/javascript/tutorial-vscode-static-website-node-04.md",
        "redirect_url": "/azure/static-web-apps/getting-started"
      },
      {
        "source_path": "articles/javascript/tutorial-vscode-static-website-node-05.md",
        "redirect_url": "/azure/static-web-apps/getting-started"
      },
      {
        "source_path": "articles/javascript/tutorial-vscode-static-website-node-06.md",
        "redirect_url": "/azure/static-web-apps/getting-started"
      },
      {
        "source_path": "articles/javascript/tutorial-vscode-azure-app-service-node-01.md",
        "redirect_url": "/azure/developer/javascript/tutorial/deploy-nodejs-azure-app-service-with-visual-studio-code"
      },
      {
        "source_path": "articles/javascript/tutorial-vscode-azure-app-service-node-02.md",
        "redirect_url": "/azure/developer/javascript/tutorial/deploy-nodejs-azure-app-service-with-visual-studio-code"
      },
      {
        "source_path": "articles/javascript/tutorial-vscode-azure-app-service-node-03.md",
        "redirect_url": "/azure/developer/javascript/tutorial/deploy-nodejs-azure-app-service-with-visual-studio-code"
      },
      {
        "source_path": "articles/javascript/tutorial-vscode-azure-app-service-node-04.md",
        "redirect_url": "/azure/developer/javascript/tutorial/deploy-nodejs-azure-app-service-with-visual-studio-code"
      },
      {
        "source_path": "articles/javascript/tutorial-vscode-azure-app-service-node-05.md",
        "redirect_url": "/azure/developer/javascript/tutorial/deploy-nodejs-azure-app-service-with-visual-studio-code"
      },
      {
        "source_path": "articles/javascript/tutorial/deno-visual-studio-code-azure-app-service.yml",
        "redirect_url": "/azure/developer/javascript/tutorial/deploy-deno-app-azure-app-service-azure-cli"
      },
      {
        "source_path": "articles/javascript/tutorial/browser-file-upload.yml",
        "redirect_url": "/azure/developer/javascript/tutorial/browser-file-upload-azure-storage-blob"
      },    
      {
        "source_path": "articles/javascript/tutorial/web-app-mongodb.yml",
        "redirect_url": "/azure/developer/javascript/tutorial/deploy-nodejs-mongodb-app-service-from-visual-studio-code"
      },

      {
        "source_path": "articles/javascript/tutorial-visual-studio-code-azure-app-service-deno-04.md",
        "redirect_url": "/azure/developer/javascript/tutorial/deno-visual-studio-code-azure-app-service?preview=tutorialFeedback"
      },
      {
        "source_path": "articles/javascript/tutorial-visual-studio-code-azure-app-service-deno-03.md",
        "redirect_url": "/azure/developer/javascript/tutorial/deno-visual-studio-code-azure-app-service?preview=tutorialFeedback"
      },
      {
        "source_path": "articles/javascript/tutorial-visual-studio-code-azure-app-service-deno-02.md",
        "redirect_url": "/azure/developer/javascript/tutorial/deno-visual-studio-code-azure-app-service?preview=tutorialFeedback"
      },
      {
        "source_path": "articles/javascript/tutorial-visual-studio-code-azure-app-service-deno-01.md",
        "redirect_url": "/azure/developer/javascript/tutorial/deno-visual-studio-code-azure-app-service?preview=tutorialFeedback"
      },
      {
        "source_path": "articles/javascript/node-sdk-logging.md",
        "redirect_url": "/azure/developer/javascript/how-to/node-sdk-logging"
      },
      {
        "source_path": "articles/javascript/node-sdk-azure-authenticate.md",
        "redirect_url": "/azure/developer/javascript/core/node-sdk-azure-authenticate"
      },
      {
        "source_path": "articles/javascript/node-sdk-azure-authenticate-principal.md",
        "redirect_url": "/azure/developer/javascript/core/node-sdk-azure-authenticate-principal"
      },
      {
        "source_path": "articles/javascript/configure-local-development-environment.md",
        "redirect_url": "/azure/developer/javascript/core/configure-local-development-environment"
      },
      {
        "source_path": "articles/javascript/tutorial-visualstudiocode-browser-file-upload-feedback.yml",
        "redirect_url": "/azure/developer/javascript/tutorial/browser-file-upload?preview=tutorialFeedback"
      },
      {
        "source_path": "articles/javascript/tutorial-visualstudiocode-azure-app-service-mongodb/tutorial-azure-web-app-mongodb-feedback.yml",
        "redirect_url": "/azure/developer/javascript/tutorial/web-app-mongodb?preview=tutorialFeedback"
      },
      {
        "source_path": "articles/javascript/node-howto-create-static-site-jamstack.md",
        "redirect_url": "/azure/developer/javascript/how-to/create-static-site"
      },
      {
        "source_path": "articles/javascript/node-howto-deploy-containers.md",
        "redirect_url": "/azure/developer/javascript/how-to/deploy-containers"
      },
      {
        "source_path": "articles/javascript/node-howto-deploy-web-app.md",
        "redirect_url": "/azure/developer/javascript/how-to/deploy-web-app"
      },
      {
        "source_path": "articles/javascript/node-howto-e2e.md",
        "redirect_url": "/azure/developer/javascript/how-to/develop-nodejs-on-azure"
      },
      {
        "source_path": "articles/javascript/node-howto-integrate-databases.md",
        "redirect_url": "/azure/developer/javascript/how-to/integrate-database"
      },
      {
        "source_path": "articles/javascript/node-howto-write-serverless-code.md",
        "redirect_url": "/azure/developer/javascript/how-to/develop-serverless-apps"
      },
      {
        "source_path": "articles/javascript/node-sdk-azure-install.md",
        "redirect_url": "/javascript/api/?view=azure-node-latest"
      },
      {
        "source_path": "articles/javascript/overview.md",
        "redirect_url": "/azure/developer/javascript"
      },
      {
        "source_path": "articles/javascript/retired/overview.md",
        "redirect_url": "/azure/developer/javascript"
      },
      {
        "source_path": "articles/javascript/retired/node-sdk-azure-get-started.md",
        "redirect_url": "/azure/developer/javascript"
      },
      {
        "source_path": "articles/javascript/node-samples-services-appservice.md",
        "redirect_url": "/samples/browse/?languages=javascript%2Cnodejs&products=azure-functions%2Cazure-app-service%2Cazure-logic-apps"
      },
      {
        "source_path": "articles/javascript/node-samples-services-web-and-mobile.md",
        "redirect_url": "/samples/browse/?languages=javascript%2Cnodejs&products=azure-functions%2Cazure-app-service%2Cazure-logic-apps"
      },
      {
        "source_path": "articles/javascript/node-samples-billing.md",
        "redirect_url": "/samples/browse/?languages=javascript%2Cnodejs"
      },
      {
        "source_path": "articles/javascript/node-samples-services-compute.md",
        "redirect_url": "/samples/browse/?languages=javascript%2Cnodejs"
      },
      {
        "source_path": "articles/javascript/node-samples-services-database.md",
        "redirect_url": "/samples/browse/?languages=javascript%2Cnodejs&products=azure-cosmos-db%2Cazure-sql-database"
      },
      {
        "source_path": "articles/javascript/node-samples-services-iot.md",
        "redirect_url": "/samples/browse/?languages=javascript%2Cnodejs&products=azure-iot-hub%2Cazure-iot-edge%2Cazure-iot-central"
      },
      {
        "source_path": "articles/javascript/node-samples-services-security-and-identity.md",
        "redirect_url": "/samples/browse/?languages=javascript%2Cnodejs&products=azure-active-directory%2Cazure-key-vault"
      },
      {
        "source_path": "articles/javascript/node-samples-services-storage.md",
        "redirect_url": "/samples/browse/?languages=javascript%2Cnodejs&products=azure-storage"
      },
      {
        "source_path": "articles/javascript/node-tutorials-services-databases.md",
        "redirect_url": "/samples/browse/?languages=javascript%2Cnodejs&products=azure-cosmos-db%2Cazure-sql-database"
      },
      {
        "source_path": "articles/javascript/node-tutorials-services-enterprise.md",
        "redirect_url": "/samples/browse/?languages=javascript%2Cnodejs&products=azure-iot-hub%2Cazure-iot-edge%2Cazure-iot-central"
      },
      {
        "source_path": "articles/javascript/node-tutorials-services-messaging-and-iot.md",
        "redirect_url": "/samples/browse/?languages=javascript%2Cnodejs&products=azure-iot-hub%2Cazure-iot-edge%2Cazure-iot-central"
      },
      {
        "source_path": "articles/javascript/node-tutorials-services-storage.md",
        "redirect_url": "/samples/browse/?languages=javascript%2Cnodejs&products=azure-storage"
      },
      {
        "source_path": "articles/javascript/tutorial/tutorial-vscode-azure-cli-node/tutorial-vscode-azure-cli-node-07.md",
        "redirect_url": "/azure/app-service/tutorial-nodejs-mongodb-app?tabs=azure-portal%2Cterminal-bash%2Cvscode-deploy%2Cdeploy-instructions-azportal%2Cdeploy-zip-linux-mac%2Cdeploy-instructions--zip-azcli"
      },
      {
        "source_path": "articles/javascript/tutorial/tutorial-vscode-azure-cli-node/tutorial-vscode-azure-cli-node-05.md",
        "redirect_url": "/azure/app-service/tutorial-nodejs-mongodb-app?tabs=azure-portal%2Cterminal-bash%2Cvscode-deploy%2Cdeploy-instructions-azportal%2Cdeploy-zip-linux-mac%2Cdeploy-instructions--zip-azcli"
      },
      {
        "source_path": "articles/javascript/tutorial/tutorial-vscode-azure-cli-node/tutorial-vscode-azure-cli-node-04.md",
        "redirect_url": "/azure/app-service/tutorial-nodejs-mongodb-app?tabs=azure-portal%2Cterminal-bash%2Cvscode-deploy%2Cdeploy-instructions-azportal%2Cdeploy-zip-linux-mac%2Cdeploy-instructions--zip-azcli"
      },
      {
        "source_path": "articles/javascript/tutorial/tutorial-vscode-azure-cli-node/tutorial-vscode-azure-cli-node-03.md",
        "redirect_url": "/azure/app-service/tutorial-nodejs-mongodb-app?tabs=azure-portal%2Cterminal-bash%2Cvscode-deploy%2Cdeploy-instructions-azportal%2Cdeploy-zip-linux-mac%2Cdeploy-instructions--zip-azcli"
      },
      {
        "source_path": "articles/javascript/tutorial/tutorial-vscode-azure-cli-node/tutorial-vscode-azure-cli-node-02.md",
        "redirect_url": "/azure/app-service/tutorial-nodejs-mongodb-app?tabs=azure-portal%2Cterminal-bash%2Cvscode-deploy%2Cdeploy-instructions-azportal%2Cdeploy-zip-linux-mac%2Cdeploy-instructions--zip-azcli"
      },
      {
        "source_path": "articles/javascript/tutorial/tutorial-vscode-azure-cli-node/tutorial-vscode-azure-cli-node-01.md",
        "redirect_url": "/azure/app-service/tutorial-nodejs-mongodb-app?tabs=azure-portal%2Cterminal-bash%2Cvscode-deploy%2Cdeploy-instructions-azportal%2Cdeploy-zip-linux-mac%2Cdeploy-instructions--zip-azcli"
      },
      {
        "source_path": "articles/javascript/tutorial/deploy-nodejs-mongodb-app-service-from-visual-studio-code.md",
        "redirect_url": "/azure/app-service/tutorial-nodejs-mongodb-app?tabs=azure-portal%2Cterminal-bash%2Cvscode-deploy%2Cdeploy-instructions-azportal%2Cdeploy-zip-linux-mac%2Cdeploy-instructions--zip-azcli"
      },
      {
        "source_path": "articles/javascript/tutorial/deploy-nodejs-azure-app-service-with-visual-studio-code.md",
        "redirect_url": "/azure/app-service/tutorial-nodejs-mongodb-app?tabs=azure-portal%2Cterminal-bash%2Cvscode-deploy%2Cdeploy-instructions-azportal%2Cdeploy-zip-linux-mac%2Cdeploy-instructions--zip-azcli"
      },      
      {
        "source_path": "articles/javascript/tutorial/single-page-application-azure-login-button-sdk-msal.md",
        "redirect_url": "/azure/active-directory/develop/tutorial-v2-react"
      },      

      {
        "source_path": "articles/java/eclipse-microprofile/cicd-microprofile-vsts.md",
        "redirect_url": "/azure/developer/java/eclipse-microprofile/cicd-microprofile"
      },
      {
        "source_path": "articles/java/spring-framework/deploy-spring-boot-java-app-with-maven-plugin.md",
        "redirect_url": "/azure/app-service/quickstart-java?tabs=javase&pivots=platform-linux"
      },
      {
        "source_path": "articles/java/spring-framework/deploy-spring-boot-java-app-using-fabric8-maven-plugin.md",
        "redirect_url": "/azure/developer/java/spring-framework"
      },
      {
        "source_path": "articles/java/spring-framework/configure-spring-boot-starter-java-app-with-azure-storage-api.md",
        "redirect_url": "/azure/developer/java/spring-framework"
      },
      {
        "source_path": "articles/java/spring-framework/configure-spring-boot-java-applicationinsights.md",
        "redirect_url": "/azure/azure-monitor/app/java-in-process-agent"
      },
      {
        "source_path": "articles/java/spring-framework/configure-spring-data-gremlin-java-app-with-cosmos-db.md",
        "redirect_url": "/azure/developer/java/quickstarts/data"
      },
      {
        "source_path": "articles/java/spring-framework/spring-cloud-azure-appendix.md",
        "redirect_url": "/azure/developer/java/spring-framework/spring-cloud-azure"
      },
      {
        "source_path": "articles/java/spring-framework/spring-boot-starters-for-azure.md",
        "redirect_url": "/azure/developer/java/spring-framework/spring-cloud-azure-overview"
      },
      {
        "source_path": "articles/java/toolkit-for-intellij/azure-toolkit-for-intellij.md",
        "redirect_url": "/azure/developer/java/toolkit-for-intellij"
      },
      {
        "source_path": "articles/java/toolkit-for-intellij/azure-toolkit-for-intellij-publish-spring-boot-docker-app.md",
        "redirect_url": "/azure/developer/java/toolkit-for-intellij"
      },
      {
        "source_path": "articles/java/toolkit-for-intellij/azure-toolkit-for-intellij-publish-as-docker-container.md",
        "redirect_url": "/azure/developer/java/toolkit-for-intellij"
      },
      {
        "source_path": "articles/java/toolkit-for-eclipse/azure-toolkit-for-eclipse.md",
        "redirect_url": "/azure/developer/java/toolkit-for-eclipse"
      },
      {
        "source_path": "articles/java/toolkit-for-eclipse/azure-toolkit-for-eclipse-publish-spring-boot-docker-app.md",
        "redirect_url": "/azure/developer/java/toolkit-for-eclipse"
      },
      {
        "source_path": "articles/java/toolkit-for-eclipse/azure-toolkit-for-eclipse-publish-as-docker-container.md",
        "redirect_url": "/azure/developer/java/toolkit-for-eclipse"
      },
      {
        "source_path": "articles/java/java-azure-tools.md",
        "redirect_url": "/azure/developer/java/fundamentals/java-azure-tools"
      },
      {
        "source_path": "articles/java/java-get-started-with-logzio.md",
        "redirect_url": "/azure/developer/java/fundamentals/java-get-started-with-logzio"
      },
      {
        "source_path": "articles/java/fundamentals/java-jdk-long-term-support.md",
        "redirect_url": "/azure/developer/java/fundamentals/java-support-on-azure"
      },
      {
        "source_path": "articles/java/fundamentals/java-jdk-flight-recorder-and-mission-control.md",
        "redirect_url": "/java/openjdk/java-jdk-flight-recorder-and-mission-control?toc=/azure/developer/java/fundamentals/toc.json&bc=/azure/developer/breadcrumb/toc.json"
      },
      {
        "source_path": "articles/java/fundamentals/java-jdk-docker-images.md",
        "redirect_url": "/java/openjdk/containers"
      },
      {
        "source_path": "articles/java/fundamentals/reasons-to-move-to-java-11.md",
        "redirect_url": "/java/openjdk/reasons-to-move-to-java-11?toc=/azure/developer/java/fundamentals/toc.json&bc=/azure/developer/breadcrumb/toc.json"
      },
      {
        "source_path": "articles/java/fundamentals/transition-from-java-7-to-java-8.md",
        "redirect_url": "/java/openjdk/transition-from-java-7-to-java-8?toc=/azure/developer/java/fundamentals/toc.json&bc=/azure/developer/breadcrumb/toc.json"
      },
      {
        "source_path": "articles/java/fundamentals/transition-from-java-8-to-java-11.md",
        "redirect_url": "/java/openjdk/transition-from-java-8-to-java-11?toc=/azure/developer/java/fundamentals/toc.json&bc=/azure/developer/breadcrumb/toc.json"
      },
      {
        "source_path": "articles/java/java-sdk-add-certificate-ca-store.md",
        "redirect_url": "/azure/developer/java/sdk"
      },
      {
        "source_path": "articles/java/sdk/java-sdk-add-certificate-ca-store.md",
        "redirect_url": "/azure/developer/java/sdk"
      },
      {
        "source_path": "articles/java/java-sdk-azure-authenticate.md",
        "redirect_url": "/azure/developer/java/sdk/identity"
      },
      {
        "source_path": "articles/java/sdk/java-sdk-azure-authenticate.md",
        "redirect_url": "/azure/developer/java/sdk/identity"
      },
      {
        "source_path": "articles/java/java-sdk-azure-concepts.md",
        "redirect_url": "/azure/developer/java/sdk/overview"
      },
      {
        "source_path": "articles/java/sdk/java-sdk-azure-concepts.md",
        "redirect_url": "/azure/developer/java/sdk/overview"
      },
      {
        "source_path": "articles/java/java-sdk-azure-containers-samples.md",
        "redirect_url": "/azure/developer/java/sdk/containers-samples"
      },
      {
        "source_path": "articles/java/sdk/java-sdk-azure-containers-samples.md",
        "redirect_url": "/azure/developer/java/sdk/containers-samples"
      },
      {
        "source_path": "articles/java/java-sdk-azure-get-started.md",
        "redirect_url": "/azure/developer/java/sdk/get-started"
      },
      {
        "source_path": "articles/java/sdk/java-sdk-azure-get-started.md",
        "redirect_url": "/azure/developer/java/sdk/get-started"
      },
      {
        "source_path": "articles/java/java-sdk-azure-log.md",
        "redirect_url": "/azure/developer/java/sdk/logging-overview"
      },
      {
        "source_path": "articles/java/sdk/java-sdk-azure-log.md",
        "redirect_url": "/azure/developer/java/sdk/logging-overview"
      },
      {
        "source_path": "articles/java/java-sdk-azure-release-notes.md",
        "redirect_url": "/azure/developer/java/sdk"
      },
      {
        "source_path": "articles/java/java-sdk-azure-security-samples.md",
        "redirect_url": "/azure/developer/java/sdk/security-samples"
      },
      {
        "source_path": "articles/java/sdk/java-sdk-azure-security-samples.md",
        "redirect_url": "/azure/developer/java/sdk/security-samples"
      },
      {
        "source_path": "articles/java/java-sdk-azure-sql-database-samples.md",
        "redirect_url": "/azure/developer/java/sdk/sql-database-samples"
      },
      {
        "source_path": "articles/java/sdk/java-sdk-azure-sql-database-samples.md",
        "redirect_url": "/azure/developer/java/sdk/sql-database-samples"
      },
      {
        "source_path": "articles/java/java-sdk-azure-virtual-machine-samples.md",
        "redirect_url": "/azure/developer/java/sdk/virtual-machine-samples"
      },
      {
        "source_path": "articles/java/sdk/java-sdk-azure-virtual-machine-samples.md",
        "redirect_url": "/azure/developer/java/sdk/virtual-machine-samples"
      },
      {
        "source_path": "articles/java/java-sdk-azure-web-apps-samples.md",
        "redirect_url": "/azure/developer/java/sdk/web-apps-samples"
      },
      {
        "source_path": "articles/java/sdk/java-sdk-azure-web-apps-samples.md",
        "redirect_url": "/azure/developer/java/sdk/web-apps-samples"
      },
      {
        "source_path": "articles/java/java-sdk-configure-webapp-sources.md",
        "redirect_url": "/azure/developer/java/sdk"
      },
      {
        "source_path": "articles/java/java-sdk-manage-sql-elastic-pools.md",
        "redirect_url": "/azure/developer/java/sdk"
      },
      {
        "source_path": "articles/java/java-sdk-manage-storage-accounts.md",
        "redirect_url": "/azure/developer/java/sdk"
      },
      {
        "source_path": "articles/java/java-sdk-manage-virtual-machines.md",
        "redirect_url": "/azure/developer/java/sdk"
      },
      {
        "source_path": "articles/java/java-sdk-manage-virtual-networks.md",
        "redirect_url": "/azure/developer/java/sdk"
      },
      {
        "source_path": "articles/java/java-sdk-manage-vm-scalesets.md",
        "redirect_url": "/azure/developer/java/sdk"
      },
      {
        "source_path": "articles/java/java-sdk-virtual-machines-in-parallel.md",
        "redirect_url": "/azure/developer/java/sdk/virtual-machine-samples"
      },
      {
        "source_path": "articles/java/sdk/java-sdk-virtual-machines-in-parallel.md",
        "redirect_url": "/azure/developer/java/sdk/virtual-machine-samples"
      },
      {
        "source_path": "articles/java/sdk/java-sdk-azure-release-notes.md",
        "redirect_url": "/azure/developer/java/sdk"
      },
      {
        "source_path": "articles/java/sdk/java-sdk-configure-webapp-sources.md",
        "redirect_url": "/azure/developer/java/sdk"
      },
      {
        "source_path": "articles/java/sdk/java-sdk-manage-sql-elastic-pools.md",
        "redirect_url": "/azure/developer/java/sdk"
      },
      {
        "source_path": "articles/java/sdk/java-sdk-manage-storage-accounts.md",
        "redirect_url": "/azure/developer/java/sdk"
      },
      {
        "source_path": "articles/java/sdk/java-sdk-manage-virtual-machines.md",
        "redirect_url": "/azure/developer/java/sdk"
      },
      {
        "source_path": "articles/java/sdk/java-sdk-manage-virtual-networks.md",
        "redirect_url": "/azure/developer/java/sdk"
      },
      {
        "source_path": "articles/java/sdk/java-sdk-manage-vm-scalesets.md",
        "redirect_url": "/azure/developer/java/sdk"
      },
      {
        "source_path": "articles/java/migrate-java-se-to-java-se-app-service.md",
        "redirect_url": "/azure/developer/java/migration/migrate-spring-boot-to-app-service"
      },
      {
        "source_path": "articles/java/migration/migrate-java-se-to-java-se-app-service.md",
        "redirect_url": "/azure/developer/java/migration/migrate-spring-boot-to-app-service"
      },
      {
        "source_path": "articles/java/migrate-jboss-eap-to-wildfly-on-azure-kubernetes-service.md",
        "redirect_url": "/azure/developer/java/migration/migrate-jboss-eap-to-wildfly-on-azure-kubernetes-service"
      },
      {
        "source_path": "articles/java/migrate-tomcat-to-containers-on-azure-kubernetes-service.md",
        "redirect_url": "/azure/developer/java/migration/migrate-tomcat-to-containers-on-azure-kubernetes-service"
      },
      {
        "source_path": "articles/java/migrate-tomcat-to-tomcat-app-service.md",
        "redirect_url": "/azure/developer/java/migration/migrate-tomcat-to-tomcat-app-service"
      },
      {
        "source_path": "articles/java/migrate-weblogic-to-virtual-machines.md",
        "redirect_url": "/azure/developer/java/migration/migrate-weblogic-to-virtual-machines"
      },
      {
        "source_path": "articles/java/migrate-weblogic-to-wildfly-on-azure-kubernetes-service.md",
        "redirect_url": "/azure/developer/java/migration/migrate-weblogic-to-wildfly-on-azure-kubernetes-service"
      },
      {
        "source_path": "articles/java/migrate-websphere-to-wildfly-on-azure-kubernetes-service.md",
        "redirect_url": "/azure/developer/java/migration/migrate-websphere-to-wildfly-on-azure-kubernetes-service"
      },
      {
        "source_path": "articles/java/migrate-wildfly-to-wildfly-on-azure-kubernetes-service.md",
        "redirect_url": "/azure/developer/java/migration/migrate-wildfly-to-wildfly-on-azure-kubernetes-service"
      },
      {
        "source_path": "articles/java/migration-overview.md",
        "redirect_url": "/azure/developer/java/migration/migration-overview"
      },
      {
        "source_path": "articles/java/migration/migrate-spring-boot-to-azure-spring-cloud.md",
        "redirect_url": "/azure/developer/java/migration/migrate-spring-boot-to-azure-spring-apps"
      },
      {
        "source_path": "articles/java/migration/migrate-spring-cloud-to-azure-spring-cloud.md",
        "redirect_url": "/azure/developer/java/migration/migrate-spring-cloud-to-azure-spring-apps"
      },
      {
        "source_path": "articles/java/migration/migrate-tomcat-to-azure-spring-cloud.md",
        "redirect_url": "/azure/developer/java/migration/migrate-tomcat-to-azure-spring-apps"
      },
      {
        "source_path": "articles/java/toolkit-for-eclipse/azure-toolkit-for-eclipse-create-hello-world-web-app-legacy-version.md",
        "redirect_url": "/azure/developer/java/toolkit-for-eclipse/create-hello-world-web-app"
      },
      {
        "source_path": "articles/java/toolkit-for-eclipse/create-hello-world-web-app-legacy-version.md",
        "redirect_url": "/azure/developer/java/toolkit-for-eclipse/create-hello-world-web-app"
      },
      {
        "source_path": "articles/java/toolkit-for-eclipse/azure-toolkit-for-eclipse-create-hello-world-web-app.md",
        "redirect_url": "/azure/developer/java/toolkit-for-eclipse/create-hello-world-web-app"
      },
      {
        "source_path": "articles/java/toolkit-for-eclipse/azure-toolkit-for-eclipse-displaying-javadoc-content-for-azure-libraries.md",
        "redirect_url": "/azure/developer/java/toolkit-for-eclipse/displaying-javadoc-content-for-azure-libraries"
      },
      {
        "source_path": "articles/java/toolkit-for-eclipse/azure-toolkit-for-eclipse-hello-world-web-app-linux.md",
        "redirect_url": "/azure/developer/java/toolkit-for-eclipse/hello-world-web-app-linux"
      },
      {
        "source_path": "articles/java/toolkit-for-eclipse/azure-toolkit-for-eclipse-installation.md",
        "redirect_url": "/azure/developer/java/toolkit-for-eclipse/installation"
      },
      {
        "source_path": "articles/java/toolkit-for-eclipse/azure-toolkit-for-eclipse-managing-redis-caches-using-azure-explorer.md",
        "redirect_url": "/azure/developer/java/toolkit-for-eclipse/managing-redis-caches-using-azure-explorer"
      },
      {
        "source_path": "articles/java/toolkit-for-eclipse/azure-toolkit-for-eclipse-managing-storage-accounts-using-azure-explorer.md",
        "redirect_url": "/azure/developer/java/toolkit-for-eclipse/managing-storage-accounts-using-azure-explorer"
      },
      {
        "source_path": "articles/java/toolkit-for-eclipse/azure-toolkit-for-eclipse-managing-virtual-machines-using-azure-explorer.md",
        "redirect_url": "/azure/developer/java/toolkit-for-eclipse/managing-virtual-machines-using-azure-explorer"
      },
      {
        "source_path": "articles/java/toolkit-for-eclipse/azure-toolkit-for-eclipse-sign-in-instructions.md",
        "redirect_url": "/azure/developer/java/toolkit-for-eclipse/sign-in-instructions"
      },
      {
        "source_path": "articles/java/toolkit-for-eclipse/azure-toolkit-for-eclipse-whats-new.md",
        "redirect_url": "/azure/developer/java/toolkit-for-eclipse/whats-new"
      },
      {
        "source_path": "articles/java/toolkit-for-intellij/azure-toolkit-for-intellij-create-hello-world-web-app-legacy-version.md",
        "redirect_url": "/azure/developer/java/toolkit-for-intellij/create-hello-world-web-app"
      },
      {
        "source_path": "articles/java/toolkit-for-intellij/azure-toolkit-for-intellij-create-hello-world-web-app.md",
        "redirect_url": "/azure/developer/java/toolkit-for-intellij/create-hello-world-web-app"
      },
      {
        "source_path": "articles/java/toolkit-for-intellij/azure-toolkit-for-intellij-hello-world-web-app-linux.md",
        "redirect_url": "/azure/developer/java/toolkit-for-intellij/hello-world-web-app-linux"
      },
      {
        "source_path": "articles/java/toolkit-for-intellij/azure-toolkit-for-intellij-installation.md",
        "redirect_url": "/azure/developer/java/toolkit-for-intellij/installation"
      },
      {
        "source_path": "articles/java/toolkit-for-intellij/azure-toolkit-for-intellij-managing-redis-caches-using-azure-explorer.md",
        "redirect_url": "/azure/developer/java/toolkit-for-intellij/managing-redis-caches-using-azure-explorer"
      },
      {
        "source_path": "articles/java/toolkit-for-intellij/azure-toolkit-for-intellij-managing-storage-accounts-using-azure-explorer.md",
        "redirect_url": "/azure/developer/java/toolkit-for-intellij/managing-storage-accounts-using-azure-explorer"
      },
      {
        "source_path": "articles/java/toolkit-for-intellij/azure-toolkit-for-intellij-managing-virtual-machines-using-azure-explorer.md",
        "redirect_url": "/azure/developer/java/toolkit-for-intellij/managing-virtual-machines-using-azure-explorer"
      },
      {
        "source_path": "articles/java/toolkit-for-intellij/azure-toolkit-for-intellij-sign-in-instructions.md",
        "redirect_url": "/azure/developer/java/toolkit-for-intellij/sign-in-instructions"
      },
      {
        "source_path": "articles/java/toolkit-for-intellij/azure-toolkit-for-intellij-whats-new.md",
        "redirect_url": "/azure/developer/java/toolkit-for-intellij/whats-new"
      },
      {
        "source_path": "articles/java/toolkit-for-intellij/quickstart-functions.md",
        "redirect_url": "/azure/azure-functions/functions-create-maven-intellij?toc=/azure/developer/java/toolkit-for-intellij/toc.json&bc=/azure/developer/breadcrumb/toc.json"
      },
      {
        "source_path": "articles/java/toolkit-for-eclipse/azure-toolkit-for-eclipse-azure-project-properties.md",
        "redirect_url": "/azure/developer/java/toolkit-for-eclipse"
      },
      {
        "source_path": "articles/java/toolkit-for-eclipse/azure-toolkit-for-eclipse-enable-session-affinity.md",
        "redirect_url": "/azure/developer/java/toolkit-for-eclipse"
      },
      {
        "source_path": "articles/java/toolkit-for-eclipse/azure-toolkit-for-eclipse-deploying-large-deployments.md",
        "redirect_url": "/azure/developer/java/toolkit-for-eclipse"
      },
      {
        "source_path": "articles/java/toolkit-for-eclipse/azure-toolkit-for-eclipse-azure-role-properties.md",
        "redirect_url": "/azure/developer/java/toolkit-for-eclipse"
      },
      {
        "source_path": "articles/java/toolkit-for-eclipse/azure-toolkit-for-eclipse-azure-service-endpoints.md",
        "redirect_url": "/azure/developer/java/toolkit-for-eclipse"
      },
      {
        "source_path": "articles/java/toolkit-for-eclipse/azure-toolkit-for-eclipse-azure-storage-account-list.md",
        "redirect_url": "/azure/developer/java/toolkit-for-eclipse"
      },
      {
        "source_path": "articles/java/toolkit-for-eclipse/azure-toolkit-for-eclipse-enabling-remote-access-for-azure-deployments.md",
        "redirect_url": "/azure/developer/java/toolkit-for-eclipse"
      },
      {
        "source_path": "articles/java/toolkit-for-eclipse/displaying-javadoc-content-for-azure-libraries.md",
        "redirect_url": "/azure/developer/java/toolkit-for-eclipse"
      },
      {
        "source_path": "articles/java/toolkit-for-eclipse/whats-new.md",
        "redirect_url": "/azure/developer/java/toolkit-for-eclipse"
      },
      {
        "source_path": "articles/java/toolkit-for-eclipse/hello-world-web-app-linux.md",
        "redirect_url": "/azure/developer/java/toolkit-for-eclipse"
      },
      {
        "source_path": "articles/java/toolkit-for-intellij/whats-new.md",
        "redirect_url": "/azure/developer/java/toolkit-for-intellij"
      },
      {
        "source_path": "articles/java/toolkit-for-intellij/create-hello-world-web-app-legacy-version.md",
        "redirect_url": "/azure/developer/java/toolkit-for-intellij"
      },
      {
        "source_path": "articles/java/toolkit-for-intellij/installation.md",
        "redirect_url": "/azure/developer/java/toolkit-for-intellij"
      },
      {
        "source_path": "articles/python/sdk-library-api-reference.md",
        "redirect_url": "/python/api/overview/azure/"
      },
      {
        "source_path": "articles/python/tutorial-deploy-serverless-cloud-etl-01.md",
        "redirect_url": "/azure/developer/python/tutorial-deploy-azure-cloud-python-etl-01-overview"
      },
      {
        "source_path": "articles/python/tutorial-deploy-serverless-cloud-etl-02.md",
        "redirect_url": "/azure/developer/python/tutorial-deploy-azure-cloud-python-etl-01-overview"
      },
      {
        "source_path": "articles/python/tutorial-deploy-serverless-cloud-etl-03.md",
        "redirect_url": "/azure/developer/python/tutorial-deploy-azure-cloud-python-etl-01-overview"
      },
      {
        "source_path": "articles/python/tutorial-deploy-serverless-cloud-etl-04.md",
        "redirect_url": "/azure/developer/python/tutorial-deploy-azure-cloud-python-etl-01-overview"
      },
      {
        "source_path": "articles/python/tutorial-deploy-serverless-cloud-etl-05.md",
        "redirect_url": "/azure/developer/python/tutorial-deploy-azure-cloud-python-etl-01-overview"
      },
      {
        "source_path": "articles/python/how-to-assign-role-permissions.md",
        "redirect_url": "/azure/role-based-access-control/role-assignments-steps"
      },
      {
        "source_path": "articles/python/sdk.md",
        "redirect_url": "/azure/developer/python/sdk-library-api-reference"
      },
      {
        "source_path": "articles/python/python-sdk-azure-sql-database-samples.md",
        "redirect_url": "/samples/browse/?languages=python&products=azure-cosmos-db%2Cazure-sql-database"
      },
      {
        "source_path": "articles/python/python-sdk-azure-virtual-machine-samples.md",
        "redirect_url": "/samples/browse/?languages=python&products=azure-virtual-machines"
      },
      {
        "source_path": "articles/python/python-sdk-azure-web-apps-samples.md",
        "redirect_url": "/samples/browse/?languages=python&products=azure-functions%2Cazure-app-service%2Cazure-logic-apps"
      },
      {
        "source_path": "articles/python/python-sdk-azure-release-notes.md",
        "redirect_url": "/azure/developer/python/azure-sdk-overview"
      },    
      {
        "source_path": "articles/python/python-sdk-azure-tools.md",
        "redirect_url": "/azure/developer/python/azure-tools"
      },
      {
        "source_path": "articles/python/python-azure-tools.md",
        "redirect_url": "/azure/developer/python/azure-tools"
      },
      {
        "source_path": "articles/python/python-sdk-azure-authenticate.md",
        "redirect_url": "/azure/developer/python/azure-sdk-authenticate"
      },
      {
        "source_path": "articles/python/python-sdk-azure-get-started.yml",
        "redirect_url": "/azure/developer/python/azure-sdk-overview"
      },
      {
        "source_path": "articles/python/python-sdk-azure-multi-cloud.md",
        "redirect_url": "/azure/developer/python/azure-sdk-sovereign-domain"
      },
      {
        "source_path": "articles/python/azure-sdk-multi-cloud.md",
        "redirect_url": "/azure/developer/python/azure-sdk-sovereign-domain"
      },
      {
        "source_path": "articles/python/python-sdk-azure-operation-config.md",
        "redirect_url": "/azure/developer/python/azure-sdk-library-usage-patterns#optional-arguments-for-client-objects-and-methods"
      },
      {
        "source_path": "articles/python/azure-sdk-operation-config.md",
        "redirect_url": "/azure/developer/python/azure-sdk-library-usage-patterns#optional-arguments-for-client-objects-and-methods"
      },
      {
        "source_path": "articles/python/python-sdk-azure-overview.md",
        "redirect_url": "/azure/developer/python/azure-sdk-overview"
      },
      {
        "source_path": "articles/python/python-sdk-azure-install.md",
        "redirect_url": "/azure/developer/python/azure-sdk-install"
      },
      {
        "source_path": "articles/python/python-sdk-azure-samples-list-images.md",
        "redirect_url": "/azure/developer/python/azure-sdk-samples-list-images"
      },
      {
        "source_path": "articles/python/python-sdk-azure-samples-logic-app-workflow.md",
        "redirect_url": "/azure/developer/python/azure-sdk-samples-logic-app-workflow"
      },
      {
        "source_path": "articles/python/python-sdk-azure-samples-managed-disks.md",
        "redirect_url": "/azure/developer/python/azure-sdk-samples-managed-disks"
      },
      {
        "source_path": "articles/python/python-sdk-azure-samples-monitor-vms.md",
        "redirect_url": "/azure/developer/python/azure-sdk-samples-monitor-vms"
      },
      {
        "source_path": "articles/python/quickstarts-messaging.md",
        "redirect_url": "/azure/developer/python/quickstarts-messaging-iot"
      },
      {
        "source_path": "articles/python/quickstarts-security-integration.md",
        "redirect_url": "/azure/developer/python/quickstarts-identity-security"
      },
      {
        "source_path": "articles/python/azure-sdk-samples-monitor-vms.md",
        "redirect_url": "/azure/developer/python/azure-sdk-overview"
      },
      {
        "source_path": "articles/python/tutorial-vs-code-serverless-python-01.md",
        "redirect_url": "/azure/azure-functions/create-first-function-vs-code-python"
      },
      {
        "source_path": "articles/python/tutorial-vs-code-serverless-python-02.md",
        "redirect_url": "/azure/azure-functions/create-first-function-vs-code-python"
      },
      {
        "source_path": "articles/python/tutorial-vs-code-serverless-python-03.md",
        "redirect_url": "/azure/azure-functions/create-first-function-vs-code-python"
      },
      {
        "source_path": "articles/python/tutorial-vs-code-serverless-python-04.md",
        "redirect_url": "/azure/azure-functions/create-first-function-vs-code-python"
      },
      {
        "source_path": "articles/python/tutorial-vs-code-serverless-python-05.md",
        "redirect_url": "/azure/azure-functions/create-first-function-vs-code-python"
      },
      {
        "source_path": "articles/python/tutorial-vs-code-serverless-python-06.md",
        "redirect_url": "/azure/azure-functions/create-first-function-vs-code-python"
      },
      {
        "source_path": "articles/python/tutorial-vs-code-serverless-python-07.md",
        "redirect_url": "/azure/azure-functions/create-first-function-vs-code-python"
      },
      {
        "source_path": "articles/python/tutorial-vs-code-serverless-python-08.md",
        "redirect_url": "/azure/azure-functions/create-first-function-vs-code-python"
      },
      {
        "source_path": "articles/python/cloud-azure-terminology.md",
        "redirect_url": "/azure/azure-glossary-cloud-terminology"
      },    
      {
        "source_path": "articles/go/azure-sdk-go-auth-aad-samples.md",
        "redirect_url": "/azure/developer/go/azure-sdk-auth-aad-samples"
      },
      {
        "source_path": "articles/go/azure-sdk-go-authorization.md",
        "redirect_url": "/azure/developer/go/azure-sdk-authorization"
      },
      {
        "source_path": "articles/go/azure-sdk-go-compute-networking-samples.md",
        "redirect_url": "/azure/developer/go/azure-sdk-compute-networking-samples"
      },
      {
        "source_path": "articles/go/azure-sdk-go-containers-samples.md",
        "redirect_url": "/azure/developer/go/azure-sdk-containers-samples"
      },
      {
        "source_path": "articles/go/azure-sdk-go-install.md",
        "redirect_url": "/azure/developer/go/azure-sdk-install"
      },
      {
        "source_path": "articles/go/azure-sdk-go-qs-vm.md",
        "redirect_url": "/azure/developer/go/azure-sdk-qs-vm"
      },
      {
        "source_path": "articles/go/azure-sdk-go-sql-database-samples.md",
        "redirect_url": "/azure/developer/go/azure-sdk-sql-database-samples"
      },
      {
        "source_path": "articles/go/azure-sdk-go-tools.md",
        "redirect_url": "/azure/developer/go/azure-sdk-tools"
      },
      {
        "source_path": "articles/go/azure-sdk-go-compute-network-samples.md",
        "redirect_url": "/azure/developer/go/azure-sdk-compute-network-samples"
      },
      {
        "source_path": "articles/ansible/cloudshell-run-playbook.md",
        "redirect_url": "/azure/developer/ansible/getting-started-cloud-shell"
      },
      {
        "source_path": "articles/ansible/key-vault-configure-vm-security.md",
        "redirect_url": "/azure/developer/ansible/key-vault-configure-secrets"
      },
      {
        "source_path": "articles/terraform/install-configure.md",
        "redirect_url": "/azure/developer/terraform/getting-started-cloud-shell"
      },
      {
        "source_path": "articles/terraform/create-a-base-template-using-yeoman.md",
        "redirect_url": "/azure/developer/terraform/create-base-template-using-yeoman"
      },
      {
        "source_path": "articles/terraform/getting-started-cloud-shell.md",
        "redirect_url": "/azure/developer/terraform/get-started-cloud-shell"
      },
      {
        "source_path": "articles/java/spring-framework/deploy-containerized-spring-boot-java-app-with-maven-plugin.md",
        "redirect_url": "/azure/developer/java/spring-framework/deploy-spring-boot-java-app-on-linux"
      },
      {
        "source_path": "articles/java/spring-framework/deploy-spring-boot-java-app-from-container-registry-using-maven-plugin.md",
        "redirect_url": "/azure/developer/java/spring-framework/deploy-spring-boot-java-app-on-linux"
      },
      {
        "source_path": "articles/jenkins/azure-dev-spaces-and-aks.md",
        "redirect_url": "/azure/developer/jenkins"
      },
      {
        "source_path": "articles/jenkins/deploy-from-github-to-azure-app-service.md",
        "redirect_url": "/azure/developer/jenkins/deploy-to-azure-app-service-using-azure-cli"
      },
      {
        "source_path": "articles/jenkins/deploy-to-azure-app-service-using-plugin.md",
        "redirect_url": "/azure/developer/jenkins/deploy-to-azure-app-service-using-azure-cli"
      },
      {
        "source_path": "articles/jenkins/deploy-to-aks-using-blue-green-deployment-pattern.md",
        "redirect_url": "/azure/developer/jenkins/deploy-from-github-to-aks"
      },
      {
        "source_path": "articles/jenkins/deploy-to-azure-spring-cloud-using-azure-cli.md",
        "redirect_url": "/azure/developer/jenkins/deploy-to-azure-spring-apps-using-azure-cli"
      },
      {
        "source_path": "articles/terraform/get-started-cloud-shell.md",
        "redirect_url": "/azure/developer/terraform/get-started-cloud-shell-bash"
      },
      {
        "source_path": "articles/go/azure-sdk-auth-aad-samples.md",
        "redirect_url": "/azure/developer/go/azure-sdk-authentication"
      },
      {
        "source_path": "articles/go/azure-sdk-compute-networking-samples.md",
        "redirect_url": "/azure/developer/go/management-libraries"
      },
      {
        "source_path": "articles/go/azure-sdk-containers-samples.md",
        "redirect_url": "/azure/developer/go"
      },
      {
        "source_path": "articles/go/azure-sdk-sql-database-samples.md",
        "redirect_url": "/azure/developer/go"
      },
      {
        "source_path": "articles/go/azure-sdk-tools.md",
        "redirect_url": "/azure/developer/go/configure-visual-studio-code"
      },
      {
        "source_path": "articles/terraform/application-gateway-quickstart.md",
        "redirect_url": "/azure/developer/terraform/deploy-application-gateway-v2"
      },
      {
        "source_path": "articles/developer/python/tutorial-python-postgresql-app-portal.md",
        "redirect_url": "/azure/app-service/tutorial-python-postgresql-app"
      },
      {
        "source_path": "articles/python/azure-sdk-authenticate.md",
        "redirect_url": "/azure/developer/python/sdk/authentication-overview"
      },
      {
        "source_path": "articles/python/azure-sdk-authenticate-development-environments.md",
        "redirect_url": "/azure/developer/python/sdk/authentication-local-development-dev-accounts"
      },
      {
        "source_path": "articles/python/azure-sdk-authenticate-hosted-applications.md",
        "redirect_url": "/azure/developer/python/sdk/authentication-azure-hosted-apps"
      },
      {
        "source_path": "articles/python/azure-sdk-authenticate-service-principals.md",
        "redirect_url": "/azure/developer/python/sdk/authentication-on-premises-apps"
      },
      {
        "source_path": "articles/python/azure-sdk-configure-proxy.md",
        "redirect_url": "/azure/developer/python/sdk/azure-sdk-configure-proxy"
      },
      {
        "source_path": "articles/python/azure-sdk-example-database.md",
        "redirect_url": "/azure/developer/python/sdk/examples/azure-sdk-example-database"
      },
      {
        "source_path": "articles/python/azure-sdk-example-list-resource-groups.md",
        "redirect_url": "/azure/developer/python/sdk/examples/azure-sdk-example-list-resource-groups"
      },
      {
        "source_path": "articles/python/azure-sdk-example-resource-group.md",
        "redirect_url": "/azure/developer/python/sdk/examples/azure-sdk-example-resource-group"
      },
      {
        "source_path": "articles/python/azure-sdk-example-storage.md",
        "redirect_url": "/azure/developer/python/sdk/examples/azure-sdk-example-storage"
      },
      {
        "source_path": "articles/python/azure-sdk-example-storage-use.md",
        "redirect_url": "/azure/developer/python/sdk/examples/azure-sdk-example-storage-use"
      },
      {
        "source_path": "articles/python/azure-sdk-example-virtual-machines.md",
        "redirect_url": "/azure/developer/python/sdk/examples/azure-sdk-example-virtual-machines"
      },
      {
        "source_path": "articles/python/azure-sdk-example-web-app.md",
        "redirect_url": "/azure/developer/python/sdk/examples/azure-sdk-example-web-app"
      },

      {
        "source_path": "articles/python/azure-sdk-install.md",
        "redirect_url": "/azure/developer/python/sdk/azure-sdk-install"
      },
      {
        "source_path": "articles/python/azure-sdk-library-package-index.md",
        "redirect_url": "/azure/developer/python/sdk/azure-sdk-library-package-index"
      },
      {
        "source_path": "articles/python/azure-sdk-library-usage-patterns.md",
        "redirect_url": "/azure/developer/python/sdk/azure-sdk-library-usage-patterns"
      },
      {
        "source_path": "articles/python/azure-sdk-logging.md",
        "redirect_url": "/azure/developer/python/sdk/azure-sdk-logging"
      },
      {
        "source_path": "articles/python/azure-sdk-overview.md",
        "redirect_url": "/azure/developer/python/sdk/azure-sdk-overview"
      },
      {
        "source_path": "articles/python/azure-sdk-samples-managed-disks.md",
        "redirect_url": "/azure/developer/python/sdk/examples/azure-sdk-samples-managed-disks"
      },
      {
        "source_path": "articles/python/azure-sdk-sovereign-domain.md",
        "redirect_url": "/azure/developer/python/sdk/azure-sdk-sovereign-domain"
      },
      {
        "source_path": "articles/python/azure-tools.md",
        "redirect_url": "/azure/developer/python/configure-local-development-environment"
      },
      {
        "source_path": "articles/python/tutorial-deploy-app-service-on-linux-01.md",
        "redirect_url": "/azure/developer/python/configure-python-web-app-local-environment"
      },
      {
        "source_path": "articles/python/tutorial-deploy-app-service-on-linux-02.md",
        "redirect_url": "/azure/developer/python/configure-python-web-app-local-environment"
      },
      {
        "source_path": "articles/python/tutorial-deploy-app-service-on-linux-03.md",
        "redirect_url": "/azure/app-service/quickstart-python"
      },
      {
        "source_path": "articles/python/tutorial-deploy-app-service-on-linux-04.md",
        "redirect_url": "/azure/developer/python/configure-python-web-app-on-app-service"
      },
      {
        "source_path": "articles/python/tutorial-deploy-app-service-on-linux-05.md",
        "redirect_url": "/azure/app-service/quickstart-python"
      },
      {
        "source_path": "articles/python/tutorial-deploy-app-service-on-linux-06.md",
        "redirect_url": "/azure/app-service/quickstart-python"
      },
      {
        "source_path": "articles/python/tutorial-deploy-app-service-on-linux-07.md",
        "redirect_url": "/azure/app-service/quickstart-python"
      },
      {
        "source_path": "articles/azure-cli/choose-the-right-azure-command-line-tool.md",
        "redirect_url": "/cli/azure/choose-the-right-azure-command-line-tool"
      },
      {
        "source_path": "articles/terraform/create-linux-virtual-machine-with-infrastructure.md",
        "redirect_url": "/azure/virtual-machines/linux/quick-create-terraform"
      },
      {
        "source_path": "articles/python/tutorial-deploy-containers-01.md",
        "redirect_url": "/azure/developer/python/containers-in-azure-overview-python"
      },
      {
        "source_path": "articles/python/tutorial-deploy-containers-02.md",
        "redirect_url": "/azure/developer/python/tutorial-containerize-deploy-python-web-app-azure-03"
      },
      {
        "source_path": "articles/python/tutorial-deploy-containers-03.md",
        "redirect_url": "/azure/developer/python/tutorial-containerize-deploy-python-web-app-azure-04"
      },
      {
        "source_path": "articles/python/tutorial-deploy-containers-04.md",
        "redirect_url": "/azure/developer/python/containers-in-azure-overview-python"
      },
      {
        "source_path": "articles/python/tutorial-deploy-containers-05.md",
        "redirect_url": "/azure/developer/python/containers-in-azure-overview-python"
      },
      {
        "source_path": "articles/python/how-to-create-static-sites.md",
        "redirect_url": "/azure/developer/python/index"
      },
      {
        "source_path":"articles/python/how-to-manage-service-principals.md",
        "redirect_url": "/azure/developer/python/sdk/authentication-local-development-service-principal"
      }
    ]
  }<|MERGE_RESOLUTION|>--- conflicted
+++ resolved
@@ -16,7 +16,6 @@
         "redirect_url": "/azure/developer/python" 
       },
       { 
-<<<<<<< HEAD
         "source_path": "articles/javascript/tutorial/nodejs-virtual-machine-vm/introduction.md",
         "redirect_url": "/azure/developer/javascript/tutorial/run-nodejs-virtual-machine" 
       },
@@ -43,8 +42,8 @@
       { 
         "source_path": "articles/javascript/tutorial/nodejs-virtual-machine-vm/clean-up-resources.md",
         "redirect_url": "/azure/developer/javascript/tutorial/run-nodejs-virtual-machine" 
-      }, 
-=======
+      },
+      { 
         "source_path": "articles/javascript/whats-new-developer-advocacy.md",
         "redirect_url": "/azure/developer/javascript" 
       },
@@ -52,7 +51,6 @@
         "source_path": "articles/javascript/whats-new-docs.md",
         "redirect_url": "/azure/developer/javascript" 
       },            
->>>>>>> 3148cd09
       { 
         "source_path": "articles/javascript/how-to/common-javascript-tasks.md",
         "redirect_url": "/azure/developer/javascript/core/use-azure-sdk" 
