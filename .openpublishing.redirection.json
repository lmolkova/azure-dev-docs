--- conflicted
+++ resolved
@@ -1,7 +1,6 @@
 {
   "redirections": [
     {
-<<<<<<< HEAD
       "source_path": "articles/javascript/tutorial-vscode-azure-cli-node/tutorial-vscode-azure-cli-node-01.md",
       "redirect_url": "/azure/developer/javascript/tutorial/tutorial-vscode-azure-cli-node/tutorial-vscode-azure-cli-node/tutorial-vscode-azure-cli-node-01"
     },
@@ -27,9 +26,8 @@
     },
     {
       "source_path": "articles/javascript/tutorial-vscode-azure-cli-node/tutorial-vscode-azure-cli-node-07.md",
-      "redirect_url": "/azure/developer/javascript/tutorial/tutorial-vscode-azure-cli-node/tutorial-vscode-azure-cli-node-07.md"
-=======
-      "source_path": "articles/javascript/tutorial-vscode-docker-node-01.md",
+      "redirect_url": "/azure/developer/javascript/tutorial/tutorial-vscode-azure-cli-node/tutorial-vscode-azure-cli-node-07.md"},
+      {"source_path": "articles/javascript/tutorial-vscode-docker-node-01.md",
       "redirect_url": "/azure/developer/javascript/tutorial/tutorial-vscode-docker-node/tutorial-vscode-docker-node-01"
     },
     {
@@ -83,7 +81,6 @@
     {
       "source_path": "articles/javascript/tutorial-vscode-static-website-node-06.md",
       "redirect_url": "/azure/developer/javascript/tutorial/tutorial-vscode-static-website-node/tutorial-vscode-static-website-node-06"
->>>>>>> 3b4d1420
     },
     {
       "source_path": "articles/javascript/tutorial-vscode-azure-app-service-node-01.md",
