{
  "docsets_to_publish": [
    {
      "docset_name": "azure-dev-docs",
      "build_source_folder": "articles",
      "build_output_subfolder": "developer",
      "locale": "en-us",
      "monikers": [],
      "moniker_ranges": [],
      "open_to_public_contributors": true,
      "type_mapping": {
        "ZonePivotGroups": "Toc",
        "Conceptual": "Content",
        "Tutorial": "Content"
      },
      "build_entry_point": "docs",
      "template_folder": "_themes"
    }
  ],
  "notification_subscribers": [
    "brendm@microsoft.com",
    "karler@microsoft.com",
    "kraigb@microsoft.com",
    "barbkess@microsoft.com",
    "diberry@microsoft.com"
  ],
  "sync_notification_subscribers": [
    "karler@microsoft.com",
    " barbkess@microsoft.com"
  ],
  "branches_to_filter": [],
  "git_repository_url_open_to_public_contributors": "https://github.com/MicrosoftDocs/azure-dev-docs",
  "git_repository_branch_open_to_public_contributors": "main",
  "skip_source_output_uploading": false,
  "need_preview_pull_request": true,
  "contribution_branch_mappings": {},
  "dependent_repositories": [
    {
      "path_to_root": "terraform_samples",
      "url": "https://github.com/Azure/terraform",
      "branch": "master",
      "branch_mapping": {}
    },
    {
      "path_to_root": "_themes",
      "url": "https://github.com/Microsoft/templates.docs.msft",
      "branch": "main",
      "branch_mapping": {}
    },
    {
      "path_to_root": "_themes.pdf",
      "url": "https://github.com/Microsoft/templates.docs.msft.pdf",
      "branch": "main",
      "branch_mapping": {}
    },
    {
      "path_to_root": "js-e2e-azure-function-upload-file",
      "url": "https://github.com/Azure-Samples/js-e2e-azure-function-upload-file",
      "branch": "main",
      "branch_mapping": {}
    },
    {
      "path_to_root": "js-e2e-azure-function-mongodb",
      "url": "https://github.com/Azure-Samples/js-e2e-azure-function-mongodb",
      "branch": "main",
      "branch_mapping": {}
    },
    {
      "path_to_root": "js-e2e-azure-resource-management-functions",
      "url": "https://github.com/Azure-Samples/js-e2e-azure-resource-management-functions",
      "branch": "main",
      "branch_mapping": {}
    },
    {
      "path_to_root": "js-e2e-static-web-app-with-cli",
      "url": "https://github.com/Azure-Samples/js-e2e-static-web-app-with-cli",
      "branch": "main",
      "branch_mapping": {}
    },
    {
      "path_to_root": "js-e2e-static-web-app-with-cli-1-basic-app-with-api",
      "url": "https://github.com/Azure-Samples/js-e2e-static-web-app-with-cli",
      "branch": "1-basic-app-with-api",
      "branch_mapping": {}
    },
    {
      "path_to_root": "js-e2e-static-web-app-with-cli-2-basic-app-with-api-and-auth",
      "url": "https://github.com/Azure-Samples/js-e2e-static-web-app-with-cli",
      "branch": "2-basic-app-with-api-and-auth",
      "branch_mapping": {}
    },
    {
      "path_to_root": "js-e2e-browser-file-upload-storage-blob",
      "url": "https://github.com/Azure-Samples/js-e2e-browser-file-upload-storage-blob",
      "branch": "main",
      "branch_mapping": {}
    },
    {
      "path_to_root": "js-e2e-vm",
      "url": "https://github.com/Azure-Samples/js-e2e-vm",
      "branch": "main",
      "branch_mapping": {}
    },
    {
      "path_to_root": "js-e2e-client-cognitive-services",
      "url": "https://github.com/Azure-Samples/js-e2e-client-cognitive-services",
      "branch": "main",
      "branch_mapping": {}
    },
    {
      "path_to_root": "js-e2e-client-azure-login-button",
      "url": "https://github.com/Azure-Samples/js-e2e-client-azure-login-button",
      "branch": "main",
      "branch_mapping": {}
    },
    {
      "path_to_root": "js-e2e-express-server-cognitive-services",
      "url": "https://github.com/Azure-Samples/js-e2e-express-server-cognitive-services",
      "branch": "main",
      "branch_mapping": {}
    },
    {
      "path_to_root": "js-e2e-express-mongodb-main",
      "url": "https://github.com/Azure-Samples/js-e2e-express-mongodb",
      "branch": "main",
      "branch_mapping": {}
    },
    {
      "path_to_root": "js-e2e-express-mongodb-keyvault",
      "url": "https://github.com/Azure-Samples/js-e2e-express-mongodb",
      "branch": "keyvault",
      "branch_mapping": {}
    },
    {
      "path_to_root": "js-e2e-web-app-server-auth",
      "url": "https://github.com/Azure-Samples/js-e2e-web-app-server-auth",
      "branch": "main",
      "branch_mapping": {}
    },
    {
      "path_to_root": "js-e2e",
      "url": "https://github.com/Azure-Samples/js-e2e",
      "branch": "main",
      "branch_mapping": {}
    },
    {
      "path_to_root": "js-e2e-azure-function-graphql-hello",
      "url": "https://github.com/Azure-Samples/js-e2e-azure-function-graphql-hello",
      "branch": "main",
      "branch_mapping": {}
    },
    {
      "path_to_root": "js-e2e-azure-function-graphql-crud-operations",
      "url": "https://github.com/Azure-Samples/js-e2e-azure-function-graphql-crud-operations",
      "branch": "main",
      "branch_mapping": {}
    },
    {
      "path_to_root": "js-e2e-graphql-cosmosdb-static-web-app",
      "url": "https://github.com/azure-samples/js-e2e-graphql-cosmosdb-static-web-app",
      "branch": "main",
      "branch_mapping": {}
    },
    {
      "path_to_root": "python-sdk-docs-examples",
      "url": "https://github.com/MicrosoftDocs/python-sdk-docs-examples",
      "branch": "main",
      "branch_mapping": {}
    },
    {
      "path_to_root": "python-docs-flask-minimal",
      "url": "https://github.com/Azure-Samples/python-docs-flask-minimal",
      "branch": "main",
      "branch_mapping": {}
    },
    {
      "path_to_root": "python-sample-vscode-flask-tutorial",
      "url": "https://github.com/microsoft/python-sample-vscode-flask-tutorial",
      "branch": "main",
      "branch_mapping": {}
    },
    {
      "path_to_root": "python-integrated-authentication",
      "url": "https://github.com/Azure-Samples/python-integrated-authentication",
      "branch": "main",
      "branch_mapping": {}
    },
    {
      "path_to_root": "azure-docs",
      "url": "https://github.com/MicrosoftDocs/azure-docs",
      "branch": "master",
      "branch_mapping": {}
    },
    {
      "path_to_root": "azure-docs-pr",
      "url": "https://github.com/MicrosoftDocs/azure-docs-pr",
      "branch": "master",
      "branch_mapping": {}
<<<<<<< HEAD
    },
    {
      "path_to_root": "msdocs-nodejs-mongodb-azure-sample-app",
      "url": "https://github.com/Azure-Samples/msdocs-nodejs-mongodb-azure-sample-app",
      "branch": "main",
      "branch_mapping": {}
    }    
=======
    }
>>>>>>> 95a9f876
  ],
  "branch_target_mapping": {
    "live": [
      "Publish",
      "PDF",
      "Pdf"
    ],
    "main": [
      "Publish",
      "PDF"
    ]
  },
  "need_generate_pdf_url_template": true,
  "targets": {
    "pdf": {
      "template_folder": "_themes.pdf"
    }
  },
  "docs_build_engine": {
    "name": "docfx_v3"
  }
}<|MERGE_RESOLUTION|>--- conflicted
+++ resolved
@@ -196,7 +196,6 @@
       "url": "https://github.com/MicrosoftDocs/azure-docs-pr",
       "branch": "master",
       "branch_mapping": {}
-<<<<<<< HEAD
     },
     {
       "path_to_root": "msdocs-nodejs-mongodb-azure-sample-app",
@@ -204,9 +203,6 @@
       "branch": "main",
       "branch_mapping": {}
     }    
-=======
-    }
->>>>>>> 95a9f876
   ],
   "branch_target_mapping": {
     "live": [
