---
title: Use the Spring Boot Starter for Azure Active Directory B2C
description: Learn how to configure a Spring Boot Initializer app with the Azure Active Directory B2C starter.
services: active-directory-b2c
documentationcenter: java
author: panli
manager: kevinzha
ms.author: panli
ms.date: 02/06/2020
ms.service: active-directory-b2c
ms.tgt_pltfrm: multiple
ms.topic: article
ms.workload: identity
---

# Tutorial: Secure a Java web app using the Spring Boot Starter for Azure Active Directory B2C.

## Overview

This article demonstrates creating a Java app with the [Spring Initializr](https://start.spring.io/) that uses the Spring Boot Starter for Azure Active Directory (Azure AD).

In this tutorial, you learn how to:

> [!div class="checklist"]
> * Create a Java application using the Spring Initializr
> * Configure Azure Active Directory B2C
> * Secure the application with Spring Boot classes and annotations
> * Build and test your Java application

If you don't have an Azure subscription, create a [free account](https://azure.microsoft.com/free/?WT.mc_id=A261C142F) before you begin.

## Prerequisites

The following prerequisites are required in order to complete the steps in this article:

* A supported Java Development Kit (JDK). For more information about the JDKs available for use when developing on Azure, see <https://aka.ms/azure-jdks>.
* [Apache Maven](http://maven.apache.org/), version 3.0 or later.

## Create an app using Spring Initializr

1. Browse to <https://start.spring.io/>.

2. Specify that you want to generate a **Maven** project with **Java**, enter the **Group** and **Artifact** names for your application, and then select the **Web** and **Security** module of the Spring Initializr.

   ![Specify Group and Aritifact names](media/configure-spring-boot-starter-java-app-with-azure-active-directory-b2c-oidc/si-n.png)


3. Click `Generate Project`, download the project to a path on your local computer when prompted.

## Create Azure Active Directory instance

### Create the Active Directory instance

1. Log into <https://portal.azure.com>.

2. Click **+Create a resource**, then **Identity**, and then **See all**.  Search for **Azure Active Directory B2C**.

   ![Create new Azure Active Directory B2C instance](media/configure-spring-boot-starter-java-app-with-azure-active-directory-b2c-oidc/az-1-n.png)

3. Click **Create**.

   ![Get your B2C tenant name](media/configure-spring-boot-starter-java-app-with-azure-active-directory-b2c-oidc/az-5-n.png)

4. Select **Create a new Azure AD B2C Tenant**.

<<<<<<< HEAD
   ![Create new Azure Active Directory](media/configure-spring-boot-starter-java-app-with-azure-active-directory-b2c-oidc/AZ2.png)
=======
   ![Create new Azure Active Directory](media/configure-spring-boot-starter-java-app-with-azure-active-directory-b2c-oidc/az-2-n.png)
>>>>>>> 0c20f097

5. Enter your Organization name and your Initial domain name, and save the domain name for later reference.  Click **Create**.

   ![Choose your Azure Active Directory](media/configure-spring-boot-starter-java-app-with-azure-active-directory-b2c-oidc/az-3-n.png)

6. When the Active Directory creation is complete, navigate to the new directory.  Or search for `b2c` and click `Azure AD B2C` service.

   ![Locate the Azure Active Directory B2C instance](media/configure-spring-boot-starter-java-app-with-azure-active-directory-b2c-oidc/az-4-n.ng.png)

### Add an application registration for your Spring Boot app

1. Select **Azure AD B2C** from the portal menu, click **Applications**, and then click **Add**.

   ![Add a new app registration](media/configure-spring-boot-starter-java-app-with-azure-active-directory-b2c-oidc/b2c1-n.png)

2. Specify your application **Name**, add `http://localhost:8080/home` for the **Reply URL**, record
the **Application ID** as your `${your-client-id}` and then click **Save**.

   ![Add Application Reply URL](media/configure-spring-boot-starter-java-app-with-azure-active-directory-b2c-oidc/b2c2-n.png)

3. Select **Keys** from your application, click **Generate key** to generate `${your-client-secret}` and
then **Save**.

4. Select **User flows** on your left, and then **Click** **New user flow **.

   ![Create user flow](media/configure-spring-boot-starter-java-app-with-azure-active-directory-b2c-oidc/b2c3-n.png)

5. Choose **Sign up or in**, **Profile editing** and **Password reset** to create user flows
respectively. Specify your user flow **Name** and **User attributes and claims**, click **Create**.

   ![Configure user flow](media/configure-spring-boot-starter-java-app-with-azure-active-directory-b2c-oidc/b2c4-n.png)

## Configure and compile your app

1. Extract the files from the project archive you created and downloaded earlier in this tutorial into a directory.

2. Navigate to the parent folder for your project, and open the `pom.xml` Maven project file in a text editor.

3. Add the dependencies for Spring OAuth2 security to the `pom.xml`:

   ```xml
   <dependency>
       <groupId>com.microsoft.azure</groupId>
       <artifactId>azure-active-directory-b2c-spring-boot-starter</artifactId>
       <version>2.1.6.M2</version>
   </dependency>
   <dependency>
       <groupId>org.springframework.boot</groupId>
       <artifactId>spring-boot-starter-thymeleaf</artifactId>
   </dependency>
   <dependency>
       <groupId>org.thymeleaf.extras</groupId>
       <artifactId>thymeleaf-extras-springsecurity5</artifactId>
   </dependency>
   ```

4. Save and close the *pom.xml* file.

5. Navigate to the *src/main/resources* folder in your project and open the *application.yml* file in a text editor.

6. Specify the settings for your app registration using the values you created earlier; for example:

   ```yaml
   azure:
     activedirectory:
       b2c:
         tenant: ${your-tenant-name}
         client-id: ${your-client-id}
         client-secret: ${your-client-secret}
         reply-url: ${your-reply-url-from-aad} # should be absolute url.
         logout-success-url: ${you-logout-success-url}
         user-flows:
           sign-up-or-sign-in: ${your-sign-up-or-in-user-flow}
           profile-edit: ${your-profile-edit-user-flow}     # optional
           password-reset: ${your-password-reset-user-flow} # optional
   ```
   Where:

   | Parameter | Description |
   |---|---|
   | `azure.activedirectory.b2c.tenant` | Contains your AD B2C's `${your-tenant-name` from earlier. |
   | `azure.activedirectory.b2c.client-id` | Contains the `${your-client-id}` from your application that you completed earlier. |
   | `azure.activedirectory.b2c.client-secret` | Contains the `${your-client-secret}` from your application that you completed earlier. |
   | `azure.activedirectory.b2c.reply-url` | Contains one of the **Reply URL** from your application that you completed earlier. |
   | `azure.activedirectory.b2c.logout-success-url` | Specify the URL when your application logout successfully. |
   | `azure.activedirectory.b2c.user-flows` | Contains the name of the user flows that you completed earlier.

   > [!NOTE]
   > 
   > For a full list of values that are available in your *application.yml* file, see the [Azure Active Directory B2C Spring Boot Sample][AAD B2C Spring Boot Sample] on GitHub.
   >

7. Save and close the *application.yml* file.

8. Create a folder named *controller* in the Java source folder for your application.

9. Create a new Java file named *HelloController.java* in the *controller* folder and open it in a text editor.

10. Enter the following code, then save and close the file:

    ```java
    package sample.aad.controller;
    
    import org.springframework.security.oauth2.client.authentication.OAuth2AuthenticationToken;
    import org.springframework.security.oauth2.core.user.OAuth2User;
    import org.springframework.stereotype.Controller;
    import org.springframework.ui.Model;
    import org.springframework.web.bind.annotation.GetMapping;
    
    @Controller
    public class WebController {
    
        private void initializeModel(Model model, OAuth2AuthenticationToken token) {
            if (token != null) {
                final OAuth2User user = token.getPrincipal();
    
                model.addAttribute("grant_type", user.getAuthorities());
                model.addAllAttributes(user.getAttributes());
            }
        }
    
        @GetMapping(value = "/")
        public String index(Model model, OAuth2AuthenticationToken token) {
            initializeModel(model, token);
    
            return "home";
        }
    
        @GetMapping(value = "/greeting")
        public String greeting(Model model, OAuth2AuthenticationToken token) {
            initializeModel(model, token);
    
            return "greeting";
        }
    
        @GetMapping(value = "/home")
        public String home(Model model, OAuth2AuthenticationToken token) {
            initializeModel(model, token);
    
            return "home";
        }
    }
    ```

11. Create a folder named *security* in the Java source folder for your application.

12. Create a new Java file named *WebSecurityConfig.java* in the *security* folder and open it in a text editor.

13. Enter the following code, then save and close the file:

    ```java
    package sample.aad.security;
    
    import com.microsoft.azure.spring.autoconfigure.b2c.AADB2COidcLoginConfigurer;
    import org.springframework.security.config.annotation.web.builders.HttpSecurity;
    import org.springframework.security.config.annotation.web.configuration.EnableWebSecurity;
    import org.springframework.security.config.annotation.web.configuration.WebSecurityConfigurerAdapter;
    
    @EnableWebSecurity
    public class WebSecurityConfiguration extends WebSecurityConfigurerAdapter {
    
        private final AADB2COidcLoginConfigurer configurer;
    
        public WebSecurityConfiguration(AADB2COidcLoginConfigurer configurer) {
            this.configurer = configurer;
        }
    
        @Override
        protected void configure(HttpSecurity http) throws Exception {
            http
                    .authorizeRequests()
                    .anyRequest()
                    .authenticated()
                    .and()
                    .apply(configurer)
            ;
        }
    }
    ```
14. Copy the `greeting.html` and `home.html` from [Azure AD B2C Spring Boot Sample](https://github.com/Microsoft/azure-spring-boot/tree/master/azure-spring-boot-samples/azure-active-directory-b2c-oidc-spring-boot-sample/src/main/resources/templates), and replace the
`${your-profile-edit-user-flow}` and `${your-password-reset-user-flow}` with your user flow name
respectively that completed earlier.

## Build and test your app

1. Open a command prompt and change directory to the folder where your app's *pom.xml* file is located.

2. Build your Spring Boot application with Maven and run it; for example:

   ```shell
   mvn clean package
   mvn spring-boot:run
   ```

3. After your application is built and started by Maven, open <http://localhost:8080/> in a web browser; 
you should be redirected to login page.

   ![Login page](media/configure-spring-boot-starter-java-app-with-azure-active-directory-b2c-oidc/lo1-n.png)

4. Click linke with name of `${your-sign-up-or-in}` user flow, you should be rediected Azure AD B2C to start the authentication process.

   ![Azure AD B2C login](media/configure-spring-boot-starter-java-app-with-azure-active-directory-b2c-oidc/lo2-n.png)

4. After you have logged in successfully, you should see the sample `home page` from the browser,

   ![Successful login](media/configure-spring-boot-starter-java-app-with-azure-active-directory-b2c-oidc/lo3-n.png)

## Summary

In this tutorial, you created a new Java web application using the Azure Active Directory B2C starter,
configured a new Azure AD B2C tenant and registered a new application in it, and then configured your
application to use the Spring annotations and classes to protect the web app.

## Next steps

To learn more about Spring and Azure, continue to the Spring on Azure documentation center.

> [!div class="nextstepaction"]
> [Spring on Azure](/azure/java/spring-framework)<|MERGE_RESOLUTION|>--- conflicted
+++ resolved
@@ -63,11 +63,7 @@
 
 4. Select **Create a new Azure AD B2C Tenant**.
 
-<<<<<<< HEAD
-   ![Create new Azure Active Directory](media/configure-spring-boot-starter-java-app-with-azure-active-directory-b2c-oidc/AZ2.png)
-=======
    ![Create new Azure Active Directory](media/configure-spring-boot-starter-java-app-with-azure-active-directory-b2c-oidc/az-2-n.png)
->>>>>>> 0c20f097
 
 5. Enter your Organization name and your Initial domain name, and save the domain name for later reference.  Click **Create**.
 
