---
title: How to use Spring Data JPA with Azure PostgreSQL
description: Learn how to configure and use Spring Data JPA with an Azure Database for PostgreSQL database.
documentationcenter: java
author: bmitchell287
<<<<<<< HEAD
manager: douge
=======
>>>>>>> 5ad7fc48
ms.author: brendm
ms.date: 12/19/2018
ms.devlang: java
ms.service: postgresql
ms.tgt_pltfrm: multiple
ms.topic: conceptual
---

# How to use Spring Data JPA with Azure PostgreSQL

## Overview

This article demonstrates creating a sample application that uses [Spring Data] to store and retrieve information in an [Azure Database for PostgreSQL](/azure/postgresql/) database using [Java Persistence API (JPA)](https://docs.oracle.com/javaee/7/tutorial/persistence-intro.htm).

## Prerequisites

The following prerequisites are required in order to complete the steps in this article:

* An Azure subscription; if you don't already have an Azure subscription, you can activate your [MSDN subscriber benefits] or sign up for a [free Azure account].
* A supported Java Development Kit (JDK). For more information about the JDKs available for use when developing on Azure, see <https://aka.ms/azure-jdks>.
* [Apache Maven](http://maven.apache.org/), version 3.0 or later.
* [Curl](https://curl.haxx.se/) or similar HTTP utility to test functionality. or similar HTTP utility to test functionality.
* The [psql](https://www.postgresql.org/docs/current/app-psql.html) command-line utility.
* A [Git](https://git-scm.com/downloads) client.

## Create a PostgreSQL database for Azure

### Create a PostgreSQL database server using the Azure portal

> [!NOTE]
> 
> You can read more detailed information about creating PostgreSQL databases in [Create an Azure Database for PostgreSQL server by using the Azure portal](/azure/postgresql/quickstart-create-server-database-portal).

1. Browse to the Azure portal at <https://portal.azure.com/> and sign in.

1. Click **+Create a resource**, then **Databases**, and then click **Azure Database for PostgreSQL**.

   ![Create a PostgreSQL database][POSTGRESQL01]

1. Enter the following information:

   - **Server name**: Choose a unique name for your PostgreSQL server; this will be used to create a fully-qualified domain name like *wingtiptoyspostgresql.postgres.database.azure.com*.
   - **Subscription**: Specify your Azure subscription to use.
   - **Resource group**: Specify whether to create a new resource group, or choose an existing resource group.
   - **Select source**: For this tutorial, select `Blank` to create a new database.
   - **Server admin login**: Specify the database administrator name.
   - **Password** and **Confirm password**: Specify the password for your database administrator.
   - **Location**: Specify the closest geographic region for your database.
   - **Version**: Specify the most-up-to-date database version.
   - **Pricing tier**: For this tutorial, specify the least-expensive pricing tier.

   ![Create your PostgreSQL database properties][POSTGRESQL02]

1. When you have entered all of the above information, click **Create**.

### Configure a firewall rule for your PostgreSQL database server using the Azure portal

1. Browse to the Azure portal at <https://portal.azure.com/> and sign in.

1. Click **All Resources**, then click the PostgreSQL database you just created.

   ![Select your PostgreSQL database][POSTGRESQL03]

1. Click **Connection security**, and in the **Firewall rules**, create a new rule by specifying a unique name for the rule, then enter the range of IP addresses that will need access to your database, and then click **Save**.

   ![Configure connection security][POSTGRESQL04]

### Retrieve the connection string for your PostgreSQL server using the Azure portal

1. Browse to the Azure portal at <https://portal.azure.com/> and sign in.

1. Click **All Resources**, then click the PostgreSQL database you just created.

   ![Select your PostgreSQL database][POSTGRESQL03]

1. Click **Connection strings**, and copy the value in the **JDBC** text field.

   ![Retrieve your JDBC connection string][POSTGRESQL05]

### Create PostgreSQL database using the `psql` command-line utility

1. Open a command shell and connect to your PostgreSQL server by entering a `psql` command like the following example:

   ```shell
   psql --host=wingtiptoyspostgresql.postgres.database.azure.com --port=5432 --username=wingtiptoysuser@wingtiptoyspostgresql --dbname=postgres
   ```
   Where:

   | Parameter | Description |
   |---|---|
   | `host` | Specifies your fully qualified PostgreSQL server name from earlier in this article. |
   | `host` | Specifies the PostgreSQL server port, which is `5432` by default. |
   | `username` | Specifies your PostgreSQL administrator and shortened server name from earlier in this article. |
   | `dbname` | Specifies that you want to use the default `postgres` database for now. |

   Your PostgreSQL server should respond with a display like the following example:

   ```shell
   psql (9.3.24, server 10.5)
   SSL connection (cipher: ECDHE-RSA-AES256-SHA384, bits: 256)
   Type "help" for help.
   
   postgres=>
   ```

1. Create a database named *mypgsqldb* by entering a `psql` command like the following example:

   ```SQL
   CREATE DATABASE mypgsqldb;
   ```

   Your PostgreSQL server should respond with a display like the following example:

   ```shell
   CREATE DATABASE
   ```

1. OPTIONAL: You can verify that your database was created by entering a `\l` at the `psql`; your PostgreSQL server should respond with something like the following example:

   ```shell
                   List of databases
          Name        |      Owner      | Encoding
   -------------------+-----------------+----------
    azure_maintenance | azure_superuser | UTF8
    azure_sys         | azure_superuser | UTF8
    mypgsqldb         | wingtiptoysuser | UTF8
    postgres          | azure_superuser | UTF8
    template0         | azure_superuser | UTF8
    template1         | azure_superuser | UTF8
   (6 rows)
   ```

1. Enter `\q` to exit the `psql` utility.

## Configure the sample application

1. Open a command shell and clone the sample project using a git command like the following example:

   ```shell
   git clone https://github.com/Azure-Samples/spring-data-jpa-on-azure.git
   ```

1. Locate the *application.properties* file in the *resources* directory of the sample project, or create the file if it does not already exist.

1. Open the *application.properties* file in a text editor, and add or configure the following lines in the file, and replace the sample values with the appropriate values from earlier:

   ```yaml
   spring.datasource.url=jdbc:postgresql://wingtiptoyspostgresql.postgres.database.azure.com:5432/mypgsqldb?ssl=true&sslmode=prefer
   spring.datasource.username=wingtiptoysuser@wingtiptoyspostgresql
   spring.datasource.password=********
    ```
   Where:

   | Parameter | Description |
   |---|---|
   | `spring.datasource.url` | Specifies your PostgreSQL JDBC string from earlier in this article. |
   | `spring.datasource.username` | Specifies your PostgreSQL administrator name from earlier in this article, with the shortened server name appended to it. |
   | `spring.datasource.password` | Specifies your PostgreSQL administrator password from earlier in this article. |

1. Save and close the *application.properties* file.

## Package and test the sample application 

1. Build the sample application with Maven; for example:

   ```shell
   mvn clean package -P postgresql
   ```

1. Start the sample application; for example:

   ```shell
   java -jar target/spring-data-jdbc-on-azure-0.1.0-SNAPSHOT.jar
   ```

1. Create new records using `curl` from a command prompt like the following examples:

   ```shell
   curl -s -d '{"name":"dog","species":"canine"}' -H "Content-Type: application/json" -X POST http://localhost:8080/pets

   curl -s -d '{"name":"cat","species":"feline"}' -H "Content-Type: application/json" -X POST http://localhost:8080/pets
   ```

   Your application should return values like the following:

   ```shell
   Added Pet(id=1, name=dog, species=canine).

   Added Pet(id=2, name=cat, species=feline).
   ```

1. Retrieve all of the existing records using `curl` from a command prompt like the following examples:

   ```shell
   curl -s http://localhost:8080/pets
   ```
    
   Your application should return values like the following:

   ```json
   [{"id":1,"name":"dog","species":"canine"},{"id":2,"name":"cat","species":"feline"}]
   ```

## Summary

In this tutorial, you created a sample Java application that uses Spring Data to store and retrieve information in an Azure PostgreSQL database using JPA.

## Next steps

To learn more about Spring and Azure, continue to the Spring on Azure documentation center.

> [!div class="nextstepaction"]
> [Spring on Azure](/azure/java/spring-framework)

### Additional Resources

For more information about using Azure with Java, see the [Azure for Java Developers] and the [Working with Azure DevOps and Java].

<!-- URL List -->

[Azure for Java Developers]: /azure/java/
[free Azure account]: https://azure.microsoft.com/pricing/free-trial/
[Working with Azure DevOps and Java]: /azure/devops/
[MSDN subscriber benefits]: https://azure.microsoft.com/pricing/member-offers/msdn-benefits-details/
[Spring Boot]: http://projects.spring.io/spring-boot/
[Spring Data]: https://spring.io/projects/spring-data
[Spring Initializr]: https://start.spring.io/
[Spring Framework]: https://spring.io/

<!-- IMG List -->

[POSTGRESQL01]: media/configure-spring-data-jpa-with-azure-postgresql/create-postgresql-01.png
[POSTGRESQL02]: media/configure-spring-data-jpa-with-azure-postgresql/create-postgresql-02.png
[POSTGRESQL03]: media/configure-spring-data-jpa-with-azure-postgresql/create-postgresql-03.png
[POSTGRESQL04]: media/configure-spring-data-jpa-with-azure-postgresql/create-postgresql-04.png
[POSTGRESQL05]: media/configure-spring-data-jpa-with-azure-postgresql/create-postgresql-05.png<|MERGE_RESOLUTION|>--- conflicted
+++ resolved
@@ -3,10 +3,6 @@
 description: Learn how to configure and use Spring Data JPA with an Azure Database for PostgreSQL database.
 documentationcenter: java
 author: bmitchell287
-<<<<<<< HEAD
-manager: douge
-=======
->>>>>>> 5ad7fc48
 ms.author: brendm
 ms.date: 12/19/2018
 ms.devlang: java
