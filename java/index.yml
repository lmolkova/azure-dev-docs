### YamlMime:Landing

title: Azure for Java cloud developers
summary: Learn about the Azure JDK for Java, what features the JDK provides, and development tools that make it easy to use Azure with Java.

metadata:
  title: Azure for Java cloud developers
  description: Get started developing apps for the cloud with these tutorials and tools for Java developers.
  ms.service: azure-java
  author: bmitchell287 
  ms.author: brendm
<<<<<<< HEAD
  ms.date: 03/05/2020
  ms.topic: landing-page

landingContent:
  - title: Get started with the Azure JDK
    linkLists:
      - linkListType: quickstart
        links:
        - url: /azure/app-service/containers/quickstart-java?toc=/azure/java/toc.json&bc=/azure/java/breadcrumb/toc.json
          text: Deploy your first web app to Azure
        - text: Deploy a Spring Boot app with Maven
          url: /azure/java/spring-framework/deploy-spring-boot-java-app-with-maven-plugin
        - text: Upload and download blobs from Storage
          url: /azure/storage/blobs/storage-quickstart-blobs-java-v10?toc=/azure/java/toc.json&bc=/azure/java/breadcrumb/toc.json
        - text: Create a Java serverless function
          url: /azure/azure-functions/functions-create-first-java-maven?toc=/azure/java/toc.json&bc=/azure/java/breadcrumb/toc.json
        - text: Deploy to Kubernetes
          url: /azure/java/spring-framework/deploy-spring-boot-java-app-on-kubernetes
        - text: Microservices with Service Fabric
          url: /azure/service-fabric/service-fabric-quickstart-java-spring-boot?toc=/azure/java/toc.json&bc=/azure/java/breadcrumb/toc.json
        - text:  CI/CD to App Service with Jenkins®
          url: /azure/jenkins/tutorial-jenkins-deploy-web-app-azure-app-service?toc=/azure/java/toc.json&bc=/azure/java/breadcrumb/toc.json
  - title: Development tools
    linkLists:
      - linkListType: concept
        links:
        - url: /azure/java/spring-framework/
          text: Azure services with Spring Boot
        - url: java-azure-tools.md
          text: IntelliJ, Maven, Eclipse, and VS Code plugins
        - url: jdk/index.md 
          text: Supported JDKs
  - title: Code samples
    linkLists:
      - linkListType: download
        links:
        - text: Create a Spring Boot app with Linux and Cosmos DB
          url: https://github.com/Azure-Samples/e2e-java-experience-in-app-service-linux-part-2
        - text: Azure Blob Storage with Java
          url: https://github.com/Azure-Samples/storage-blobs-java-v10-quickstart
        - text: Connect to Cosmos DB with the SQL API
          url: https://github.com/Azure-Samples/azure-cosmos-db-sql-api-async-java-getting-started
        - text: Java microservices with Service Fabric
          url: https://azure.microsoft.com/resources/samples/service-fabric-java-getting-started/
  - title: Reference
    linkLists:
      - linkListType: reference
        links:
        - url: /java/api/?view=azure-java
          text: API Reference
=======
  manager: douge
  ms.date: 11/02/2017
  ms.topic: article
  ms.technology: azure
  ms.devlang: java
  ms.service: multiple
sections:
- items:
  - type: list
    style: cards
    className: cardsM
    columns: 2
    items:
    - href: /azure/app-service/containers/quickstart-java?toc=/azure/java/toc.json&bc=/azure/java/breadcrumb/toc.json
      html: <p>Deploy your first web app to App Service</p>
      image:
        src: /media/common/i_get-started.svg
      title: Azure Web App
    - href: https://docs.microsoft.com/en-us/azure/spring-cloud/
      html: <p>Managed service for Spring Cloud</p>
      image:
        src: /java/media/spring.svg
      title: Azure Spring Cloud
    - href: /azure/java/spring-framework/
      html: <p>Azure services with Spring Boot</p>
      image:
        src: /java/media/spring.svg
      title: Spring on Azure
    - href: java-azure-tools.md
      html: <p>Tools and IDEs</p>
      image:
        src: /media/common/i_download-install.svg
      title: IntelliJ, Maven, Eclipse, and VS Code plugins
    - href: jdk/index.md 
      html: <p>Supported JDKs</p>
      image:
        src: /media/common/i_download-install.svg
      title: Supported JDKs
    - href: /java/api/?view=azure-java
      html: <p>API Reference</p>
      image:
        src: /media/common/i_api-reference.svg
      title: Azure SDKs for Java
- title: Get started guides
  items:
  - type: list
    style: cards
    className: cardsM
    columns: 3
    items: 
    - image:
        src: /java/media/spring.svg
      title: Deploy a Spring Boot app with Maven
      href: /azure/java/spring-framework/deploy-spring-boot-java-app-with-maven-plugin
    - image:
        src: /java/media/spring.svg
      title: Microservices with Azure Spring Cloud
      href: /azure/spring-cloud/spring-cloud-quickstart-launch-app-portal
    - image:
        src: /azure/media/index/storage.svg
      title: Upload and download blobs from Storage
      href: /azure/storage/blobs/storage-quickstart-blobs-java-v10?toc=/azure/java/toc.json&bc=/azure/java/breadcrumb/toc.json
    - image:
        src: /azure/media/index/azurefunctions.svg
      title: Create a Java serverless function
      href: /azure/azure-functions/functions-create-first-java-maven?toc=/azure/java/toc.json&bc=/azure/java/breadcrumb/toc.json
    - image:
        src: /javascript/azure/media/k8s_logo.svg
      title: Deploy to Kubernetes
      href: /azure/java/spring-framework/deploy-spring-boot-java-app-on-kubernetes
    - image:
        src: /java/media/jenkins_logo.svg
      title:  CI/CD to App Service with Jenkins®
      href: /azure/jenkins/tutorial-jenkins-deploy-web-app-azure-app-service?toc=/azure/java/toc.json&bc=/azure/java/breadcrumb/toc.json
- title: Samples
  items:
  - type: list
    style: unordered
    items:
    - html: <a href="https://github.com/Azure-Samples/e2e-java-experience-in-app-service-linux-part-2">Create a Spring Boot app with Linux and Cosmos DB</a>
    - html: <a href="https://github.com/Azure-Samples/storage-blobs-java-v10-quickstart">Azure Blob Storage with Java</a>
    - html: <a href="https://github.com/Azure-Samples/azure-cosmos-db-sql-api-async-java-getting-started">Connect to Cosmos DB with the SQL API</a>
    - html: <a href="https://azure.microsoft.com/resources/samples/service-fabric-java-getting-started/">Java microservices with Service Fabric</a>
>>>>>>> 19ad7e62
<|MERGE_RESOLUTION|>--- conflicted
+++ resolved
@@ -9,7 +9,6 @@
   ms.service: azure-java
   author: bmitchell287 
   ms.author: brendm
-<<<<<<< HEAD
   ms.date: 03/05/2020
   ms.topic: landing-page
 
@@ -59,89 +58,4 @@
       - linkListType: reference
         links:
         - url: /java/api/?view=azure-java
-          text: API Reference
-=======
-  manager: douge
-  ms.date: 11/02/2017
-  ms.topic: article
-  ms.technology: azure
-  ms.devlang: java
-  ms.service: multiple
-sections:
-- items:
-  - type: list
-    style: cards
-    className: cardsM
-    columns: 2
-    items:
-    - href: /azure/app-service/containers/quickstart-java?toc=/azure/java/toc.json&bc=/azure/java/breadcrumb/toc.json
-      html: <p>Deploy your first web app to App Service</p>
-      image:
-        src: /media/common/i_get-started.svg
-      title: Azure Web App
-    - href: https://docs.microsoft.com/en-us/azure/spring-cloud/
-      html: <p>Managed service for Spring Cloud</p>
-      image:
-        src: /java/media/spring.svg
-      title: Azure Spring Cloud
-    - href: /azure/java/spring-framework/
-      html: <p>Azure services with Spring Boot</p>
-      image:
-        src: /java/media/spring.svg
-      title: Spring on Azure
-    - href: java-azure-tools.md
-      html: <p>Tools and IDEs</p>
-      image:
-        src: /media/common/i_download-install.svg
-      title: IntelliJ, Maven, Eclipse, and VS Code plugins
-    - href: jdk/index.md 
-      html: <p>Supported JDKs</p>
-      image:
-        src: /media/common/i_download-install.svg
-      title: Supported JDKs
-    - href: /java/api/?view=azure-java
-      html: <p>API Reference</p>
-      image:
-        src: /media/common/i_api-reference.svg
-      title: Azure SDKs for Java
-- title: Get started guides
-  items:
-  - type: list
-    style: cards
-    className: cardsM
-    columns: 3
-    items: 
-    - image:
-        src: /java/media/spring.svg
-      title: Deploy a Spring Boot app with Maven
-      href: /azure/java/spring-framework/deploy-spring-boot-java-app-with-maven-plugin
-    - image:
-        src: /java/media/spring.svg
-      title: Microservices with Azure Spring Cloud
-      href: /azure/spring-cloud/spring-cloud-quickstart-launch-app-portal
-    - image:
-        src: /azure/media/index/storage.svg
-      title: Upload and download blobs from Storage
-      href: /azure/storage/blobs/storage-quickstart-blobs-java-v10?toc=/azure/java/toc.json&bc=/azure/java/breadcrumb/toc.json
-    - image:
-        src: /azure/media/index/azurefunctions.svg
-      title: Create a Java serverless function
-      href: /azure/azure-functions/functions-create-first-java-maven?toc=/azure/java/toc.json&bc=/azure/java/breadcrumb/toc.json
-    - image:
-        src: /javascript/azure/media/k8s_logo.svg
-      title: Deploy to Kubernetes
-      href: /azure/java/spring-framework/deploy-spring-boot-java-app-on-kubernetes
-    - image:
-        src: /java/media/jenkins_logo.svg
-      title:  CI/CD to App Service with Jenkins®
-      href: /azure/jenkins/tutorial-jenkins-deploy-web-app-azure-app-service?toc=/azure/java/toc.json&bc=/azure/java/breadcrumb/toc.json
-- title: Samples
-  items:
-  - type: list
-    style: unordered
-    items:
-    - html: <a href="https://github.com/Azure-Samples/e2e-java-experience-in-app-service-linux-part-2">Create a Spring Boot app with Linux and Cosmos DB</a>
-    - html: <a href="https://github.com/Azure-Samples/storage-blobs-java-v10-quickstart">Azure Blob Storage with Java</a>
-    - html: <a href="https://github.com/Azure-Samples/azure-cosmos-db-sql-api-async-java-getting-started">Connect to Cosmos DB with the SQL API</a>
-    - html: <a href="https://azure.microsoft.com/resources/samples/service-fabric-java-getting-started/">Java microservices with Service Fabric</a>
->>>>>>> 19ad7e62
+          text: API Reference