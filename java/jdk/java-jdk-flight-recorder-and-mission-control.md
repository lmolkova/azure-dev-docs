---
title: Review data with Java Flight Recorder and Mission Control
description: Guidance for using Java Flight Recorder and Mission Control to collect and review app data.
author: bmitchell287
manager: douge
ms.author: brendm 
ms.date: 04/09/2019
ms.devlang: java
ms.topic: conceptual
ms.service: azure
<<<<<<< HEAD
ms.custom: seo-java-july2019, seo-java-september2019
=======
ms.custom: seo-java-july2019, seo-java-august2019
>>>>>>> 7b2bdcf6
---
# Monitor and manage Java workloads with Java Flight Recorder (JFR) and Zulu Mission Control

This articles shows you how to monitor and manage Java workloads with Java Flight Recorder (JFR) and Zulu Mission Control.

Zulu Mission Control is a fully-tested build of JDK Mission Control, which was open sourced by Oracle in 2018 and is managed as a project under the OpenJDK umbrella. Coupled with Flight Recorder, Mission Control delivers low-overhead, interactive monitoring and management capabilities for Java workloads.

Zulu Mission Control is compatible with the following JDKs/JREs:

* Zulu 12.1 and later
* Zulu 11.0 and later
* Zulu 8u202 (8.36) and later
* Oracle OpenJDK 11+15 and later
* Oracle Java 11.0 and later
* Oracle Java 8.0 and later

Follow the steps below to install Zulu Mission Control, connect to a Java Virtual Machine (JVM), and gain real-time visibility into all aspects of a running application.

1.	[Install a Zulu Mission Control compatible JDK/JRE](java-jdk-install.md).

2.	Download Zulu Mission Control from [the Azul download site](https://www.azul.com/products/zulu-mission-control/), choose the appropriate version for your system, save it locally, and change to that directory.

3.	Expand the downloaded file.

    **Linux:**

    ```cli
    tar -xzvf zmc7.0.0-EA-linux_x64.tar.gz
    ```

    **Windows:**

    ```cli
    unzip -zxvf zmc7.0.0-EA-win_x64.zip	
    ```

    **MacOS:**

    ```cli
    tar -xzvf zmc7.0.0-EA-macosx_x64.tar.gz
    ```

4.	Start your Java application using one of the compatible JDKs. E.g.:

    ```cli
    $JAVA_HOME/bin/java -jar MyApplication.jar
    ```

5.	Start Zulu Mission Control

    **Linux:**

    ```cli
    zmc7.0.0-EA-linux_x64/zmc
    ```

    **Windows:**

    ```cli
    zmc7.0.0-EA-win_x64\zmc.exe	
    ```

    **MacOS:**

    ```cli
    zmc7.0.0-EA-macosx_x64/Zulu\ Mission\ Control.app/Contents/MacOS/zmc
    ```

6.	Switch the JVM installation for Mission Control (Optional)

    On Windows, *zmc.exe* will use the default JVM installation configured in the registry. Zulu Mission Control must be launched from a full JDK to be able to detect local JVM instances automatically. If this is a JRE, you will see the warning below:

    > [!div class="mx-imgBorder"]
    ![Warning if JDK install is JRE-only](../media/jdk/azul-jfr-1.png)

    To change the JVM used by Mission Control, follow these steps: 
    1.	Open *zmc.ini* configuration file, located in the same directory as the *zmc.exe*
    2.	Before the line `-vmargs`, add two lines:
        * On the first line, write `–vm`
        * On the second line, write the path to your JDK installation. (For example, `C:\Program Files\Java\jdk1.8.0_212\bin\javaw.exe`).

7.	Locate the JVM running your application
    1.	In the upper left pane of the Zulu Mission Control window, select the tab labelled **JVM Browser**.
    2.	Select and expand the list item in the upper left for your the JVM instance running your application.

    > [!div class="mx-imgBorder"]
    ![Expand the list item in the upper-left for your JVM instance](../media/jdk/azul-jfr-2.png)


8.	Start a Flight Recording, if necessary
    1.	If the Flight Recorder displays "No Recordings", start one by right-clicking on the Flight Recorder line in the JVM Browser tab and selecting **Start Flight Recording**.
    2.	Select either a fixed duration recording or a continuous recording, and either a Profiling configuration (fine-grained) or a Continuous configuration (lower overhead), then select **Finish**.

    > [!div class="mx-imgBorder"]
    ![Start a Flight Recording](../media/jdk/azul-jfr-3.png)

9.	Dump the Flight Recording
    1.	A Flight Recording should appear below the Flight Recorder line in the JVM Browser. Right-click on the line representing the Flight Recording and select **Dump whole recording**.
    2.	A new tab will appear in the large pane on the right side of the Zulu Mission Control window. This pane represents the Flight Recording just dumped from the JVM running your application.

10.	Examine the Flight Recording using Zulu Mission Control
    1.	If not already activated, select the tab labelled **Outline** in the left pane of the Zulu Mission Control Window. This tab contains different views of the data collected in the Flight Recording.
 
    > [!div class="mx-imgBorder"]
    ![Review the Fliight Recording](../media/jdk/azul-jfr-4.png)

## Resources

We have also prepared a [demonstration video](https://www.azul.com/presentation/azul-webinar-open-source-flight-recorder-and-mission-control-managing-and-measuring-openjdk-8-performance/) narrated by Azul Systems Deputy CTO Simon Ritter. The video walks you through the configuration and setup of both Flight Recorder and Zulu Mission Control. The Flight Recorder discussion starts at 31:30.
<|MERGE_RESOLUTION|>--- conflicted
+++ resolved
@@ -8,12 +8,9 @@
 ms.devlang: java
 ms.topic: conceptual
 ms.service: azure
-<<<<<<< HEAD
-ms.custom: seo-java-july2019, seo-java-september2019
-=======
-ms.custom: seo-java-july2019, seo-java-august2019
->>>>>>> 7b2bdcf6
+ms.custom: seo-java-july2019, seo-java-august2019, seo-java-september2019
 ---
+
 # Monitor and manage Java workloads with Java Flight Recorder (JFR) and Zulu Mission Control
 
 This articles shows you how to monitor and manage Java workloads with Java Flight Recorder (JFR) and Zulu Mission Control.
