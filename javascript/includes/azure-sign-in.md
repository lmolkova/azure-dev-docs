--- conflicted
+++ resolved
@@ -1,8 +1,4 @@
-<<<<<<< HEAD
 Once you've installed the Azure extension in VS Code, sign into your Azure account by navigating to the **Azure** explorer, select **Sign in to Azure**, and follow the prompts. (If you have multiple Azure extensions installed, select the one for the area in which you're working, such as App Service, Functions, etc.)
-=======
-Once you've installed the Azure extension for VS Code, sign into your Azure account by navigating to the **Azure** explorer, select **Sign in to Azure**, and follow the prompts. (If you have multiple Azure extensions installed, select the one for the area in which you're working, such as App Service, Functions, etc.)
->>>>>>> c62b68c9
 
 ![Sign in to Azure through VS Code](../media/deploy-azure/azure-sign-in.png)
 
@@ -37,4 +33,5 @@
 > set HTTP_PROXY=http://username:password@proxy:8080
 > ```
 >
-> ---+> ---
+                                                                                                                                                                                                                        