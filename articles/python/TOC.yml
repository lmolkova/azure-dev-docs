- name: Azure for Python developers
  href: index.yml

- name: Get started
  href: get-started.md
- name: Azure AI apps 
  items: 
  - name: Develop with Azure AI services
    href: azure-ai-for-python-developers.md
  - name: Get started with the Python enterprise chat sample
    href: get-started-app-chat-template.md
    display: Azure OpenAI, OpenAI, FastApi
- name: Web
  items:
  - name: Set up local web dev environment
    href: configure-python-web-app-local-environment.md  
  - name: Python Web azd Templates
    items:
      - name: Overview
        href: overview-azd-templates.md
      - name: Quickstart in local env
        href: quickstart-python-web-azd-templates.md
<<<<<<< HEAD
      - name: Scale with Bicep
        href: quickstart-python-scale-bicep.md
=======
      - name: Quickstart in Codespaces
        href: quickstart-python-web-azd-codespaces.md
>>>>>>> 72baf478
  - name: Web app solutions
    items:
    - name: Django/Flask
      href: /azure/app-service/quickstart-python?toc=/azure/developer/python/toc.json&bc=/azure/developer/python/breadcrumb/toc.json
    - name: Django/Flask + db
      href: /azure/app-service/tutorial-python-postgresql-app?toc=/azure/developer/python/toc.json&bc=/azure/developer/python/breadcrumb/toc.json
    - name: Passwordless auth - system managed identity
      href: tutorial-python-managed-identity-cli.md
    - name: Passwordless auth - user-assigned managed identity
      href: tutorial-python-managed-identity-user-assigned-cli.md
    - name: Static websites
      items:
        - name: Hosting in Azure Storage
          href: /azure/storage/blobs/storage-blob-static-website?toc=/azure/developer/python/toc.json&bc=/azure/developer/python/breadcrumb/toc.json
        - name: Deploy from VS Code
          href: /azure/static-web-apps/getting-started?toc=/azure/developer/python/toc.json&bc=/azure/developer/python/breadcrumb/toc.json
    - name: Configure web apps
      items:
      - name: Codespaces dev environment
        href: configure-python-web-app-codespaces.md
      - name: Configure a startup file for App Service
        href: configure-python-web-app-on-app-service.md
    - name: CI/CD with App Service
      items:
      - name: GitHub Actions
        href: python-web-app-github-actions-app-service.md
      - name: Azure Pipelines
        href: /azure/devops/pipelines/ecosystems/python-webapp?toc=/azure/developer/python/toc.json&bc=/azure/developer/python/breadcrumb/toc.json
    - name: Add sign in
      href: /azure/active-directory/develop/web-app-quickstart?toc=/azure/developer/python/toc.json&bc=/azure/developer/python/breadcrumb/toc.json
    - name: Store and retrieve secrets
      href: /azure/key-vault/secrets/quick-create-python?toc=/azure/developer/python/toc.json&bc=/azure/developer/python/breadcrumb/toc.json
    - name: Set up Azure monitor
      href: /azure/azure-monitor/app/opencensus-python?toc=/azure/developer/python/toc.json&bc=/azure/developer/python/breadcrumb/toc.json

  - name: Serverless solutions
    items:
      - name: Create a function
        items:
          - name: Using Visual Studio Code
            href: /azure/azure-functions/create-first-function-vs-code-python?toc=/azure/developer/python/toc.json&bc=/azure/developer/python/breadcrumb/toc.json
          - name: Using the Azure CLI
            href: /azure/azure-functions/create-first-function-cli-python?toc=/azure/developer/python/toc.json&bc=/azure/developer/python/breadcrumb/toc.json
      - name: Connect to Azure Storage
        items:
          - name: Using Visual Studio Code
            href: /azure/azure-functions/functions-add-output-binding-storage-queue-vs-code?pivots=programming-language-python&toc=/azure/developer/python/toc.json&bc=/azure/developer/python/breadcrumb/toc.json
          - name: Using the Azure CLI
            href: /azure/azure-functions/functions-add-output-binding-storage-queue-cli?pivots=programming-language-python&toc=/azure/developer/python/toc.json&bc=/azure/developer/python/breadcrumb/toc.json

- name: Data
  items:

  - name: Data engineering solutions
    href: quickstarts-data-solutions.md

  - name: Data science solutions
    items:
      - name: Deploy machine learning models
        href: quickstarts-machine-learning.md

- name: Containers 
  items:
    - name: Python containers overview
      href: containers-in-azure-overview-python.md
    - name: Deploy to App Service
      items:
        - name: Simple web app
          href: tutorial-containerize-simple-web-app-for-app-service.md
        - name: Web app + MongoDB
          items:
            - name: 1. Overview
              href: tutorial-containerize-deploy-python-web-app-azure-01.md
            - name: 2. Build and test container locally
              href: tutorial-containerize-deploy-python-web-app-azure-02.md
            - name: 3. Build container in Azure
              href: tutorial-containerize-deploy-python-web-app-azure-03.md
            - name: 4. Deploy container App Service
              href: tutorial-containerize-deploy-python-web-app-azure-04.md
            - name: 5. Clean up resources
              href: tutorial-containerize-deploy-python-web-app-azure-05.md
    - name: Deploy to Container Apps
      items:
        - name: Simple web app
          href: tutorial-containerize-simple-web-app.md
        - name: Web app + PostgreSQL
          items:
            - name: Overview
              href: tutorial-deploy-python-web-app-azure-container-apps-01.md
            - name: Build and deploy a container app
              href: tutorial-deploy-python-web-app-azure-container-apps-02.md
            - name: Configure CI/CD
              href: tutorial-deploy-python-web-app-azure-container-apps-03.md
    - name: Deploy a Kubernetes cluster
      href: /azure/aks/learn/quick-kubernetes-deploy-cli?toc=/azure/developer/python/toc.json&bc=/azure/developer/python/breadcrumb/toc.json

- name: Logs
  href: /azure/azure-monitor/app/opencensus-python
- name: Azure SDK for Python
  items:
    - name: Overview
      href: sdk/azure-sdk-overview.md
    - name: Library usage patterns
      href: sdk/azure-sdk-library-usage-patterns.md
    - name: Authentication
      items:
      - name: Overview
        href: sdk/authentication-overview.md
      - name: Auth during local development
        items:
        - name: Auth using developer service principals
          href: sdk/authentication-local-development-service-principal.md
        - name: Auth using developer accounts
          href: sdk/authentication-local-development-dev-accounts.md
      - name: Auth from Azure-hosted apps
        href: sdk/authentication-azure-hosted-apps.md
      - name: Auth from on-premises apps
        href: sdk/authentication-on-premises-apps.md
      - name: Additional auth methods
        href: sdk/authentication-additional-methods.md
      - name: Walkthrough tutorial
        items:
        - name: 1. Introduction and background
          href: walkthrough-tutorial-authentication-01.md
        - name: 2. Authentication requirements
          href: walkthrough-tutorial-authentication-02.md
        - name: 3. Third-party API implementation
          href: walkthrough-tutorial-authentication-03.md
        - name: 4. Main app implementation
          href: walkthrough-tutorial-authentication-04.md
        - name: 5. Dependencies and environment variables
          href: walkthrough-tutorial-authentication-05.md
        - name: 6. Main app startup code
          href: walkthrough-tutorial-authentication-06.md
        - name: 7. Main app endpoint
          href: walkthrough-tutorial-authentication-07.md
    - name: Install Azure packages
      href: sdk/azure-sdk-install.md
    - name: Use Azure packages 
      items:
      - name: "Create a resource group"
        href: sdk/examples/azure-sdk-example-resource-group.md
      - name: "List groups and resources"
        href: sdk/examples/azure-sdk-example-list-resource-groups.md
      - name: "Create Azure storage"
        href: sdk/examples/azure-sdk-example-storage.md
      - name: "Use Azure storage"
        href: sdk/examples/azure-sdk-example-storage-use.md
      - name: "Create & deploy a web app"
        href: sdk/examples/azure-sdk-example-web-app.md
      - name: "Create & query a database"
        href: sdk/examples/azure-sdk-example-database.md
      - name: "Create a virtual machine"
        href: sdk/examples/azure-sdk-example-virtual-machines.md
      - name: "Use Azure Managed Disks with a VM"
        href: sdk/examples/azure-sdk-samples-managed-disks.md
      - name: Configure logging
        href: sdk/azure-sdk-logging.md
      - name: Configure proxies
        href: sdk/azure-sdk-configure-proxy.md
      - name: Use a sovereign domain
        href: sdk/azure-sdk-sovereign-domain.md
- name: SDK PyPi package index
  href: sdk/azure-sdk-library-package-index.md
- name: SDK reference documentation
  href: /python/api/overview/azure/
- name: Explore services supporting Python
  items:
  - name: App hosting
    href: quickstarts-app-hosting.md
  - name: Data solutions
    href: quickstarts-data-solutions.md
  - name: Identity and security
    href: quickstarts-identity-security.md
  - name: Machine learning
    href: quickstarts-machine-learning.md
  - name: Azure AI services
    href: quickstarts-ai-services.md
  - name: Messaging, Events & IoT
    href: quickstarts-messaging-iot.md
  - name: Other services
    href: quickstarts-other-services.md

- name: Samples
  items:
  - name: Web apps & serverless
    href: /samples/browse/?languages=python&products=azure-functions%2Cazure-app-service%2Cazure-logic-apps
  - name: Databases
    href: /samples/browse/?languages=python&products=azure-cosmos-db%2Cazure-sql-database
  - name: Storage
    items:
      - name: Azure Storage
        href: /samples/browse/?languages=python&products=azure-storage
      - name: Redis Cache
        href: /samples/browse/?languages=python&products=azure-redis-cache
  - name: Identity &  Security
    href: /samples/browse/?languages=python&products=azure-active-directory%2Cazure-key-vault
  - name: IoT
    href: /samples/browse/?languages=python&products=azure-iot-hub%2Cazure-iot-edge%2Cazure-iot-central
  - name: Data science
    items:
      - name: Machine Learning Service
        href: /samples/browse/?languages=python&products=azure-machine-learning-service
      - name: Databricks
        href: /samples/browse/?languages=python&products=azure-databricks
      - name: HDInsight
        href: /samples/browse/?languages=python&products=azure-hdinsight
  - name: Azure AI services
    href: /samples/browse/?languages=python&filter-products=AI&products=ai-services
  - name: Search
    href: /samples/browse/?languages=python&products=azure-search
  - name: All Samples
    href: /samples/browse/?languages=python<|MERGE_RESOLUTION|>--- conflicted
+++ resolved
@@ -20,13 +20,10 @@
         href: overview-azd-templates.md
       - name: Quickstart in local env
         href: quickstart-python-web-azd-templates.md
-<<<<<<< HEAD
-      - name: Scale with Bicep
-        href: quickstart-python-scale-bicep.md
-=======
       - name: Quickstart in Codespaces
         href: quickstart-python-web-azd-codespaces.md
->>>>>>> 72baf478
+      - name: Scale with Bicep
+        href: quickstart-python-scale-bicep.md        
   - name: Web app solutions
     items:
     - name: Django/Flask
