- name: Azure for Python developers
  href: index.yml

- name: Cloud development with Azure
  items:
    - name: What is Azure?
      href: cloud-development-overview.md
    - name: Create, access, and manage resources
      href: cloud-development-provisioning.md
    - name: The Azure development flow
      href: cloud-development-flow.md
    - name: Set up your dev environment
      href: configure-local-development-environment.md

- name: Web
  items:
  - name: Web app solutions
    items:
    - name: Django/Flask web app
      href: /azure/app-service/quickstart-python?toc=/azure/developer/python/toc.json&bc=/azure/developer/breadcrumb/toc.json
    - name: Django/Flask web app + database
      href: /azure/app-service/tutorial-python-postgresql-app?toc=/azure/developer/python/toc.json&bc=/azure/developer/breadcrumb/toc.json
    - name: Django/Flask web app + database + auth
      items:
      - name: 1. Overview
        href: tutorial-python-managed-identity-01.md
      - name: 2. Run the web app locally
        href: tutorial-python-managed-identity-02.md
      - name: 3. Create an App Service
        href: tutorial-python-managed-identity-03.md
      - name: 4. Create a storage account
        href: tutorial-python-managed-identity-04.md
      - name: 5. Create a PostgreSQL database
        href: tutorial-python-managed-identity-05.md
      - name: 6. Deploy the web app to Azure
        href: tutorial-python-managed-identity-06.md
      - name: 7. Clean up resources
        href: tutorial-python-managed-identity-07.md
    - name: Static websites
      items:
        - name: Hosting in Azure Storage
          href: /azure/storage/blobs/storage-blob-static-website?toc=/azure/developer/python/toc.json&bc=/azure/developer/breadcrumb/toc.json
        - name: Deploy from VS Code
          href: /azure/static-web-apps/getting-started?toc=/azure/developer/python/toc.json&bc=/azure/developer/breadcrumb/toc.json
    - name: Configure web apps
      items:
      - name: Set up web dev environment
        href: configure-python-web-app-local-environment.md
      - name: Configure a startup file
        href: configure-python-web-app-on-app-service.md
    - name: CI/CD with App Service
      items:
      - name: GitHub Actions
        href: python-web-app-github-actions-app-service.md
      - name: Azure Pipelines
        href: /azure/devops/pipelines/ecosystems/python-webapp?toc=/azure/developer/python/toc.json&bc=/azure/developer/breadcrumb/toc.json
    - name: Add sign in
      href: /azure/active-directory/develop/web-app-quickstart?toc=/azure/developer/python/toc.json&bc=/azure/developer/breadcrumb/toc.json
    - name: Store and retrieve secrets
      href: /azure/key-vault/secrets/quick-create-python?toc=/azure/developer/python/toc.json&bc=/azure/developer/breadcrumb/toc.json
    - name: Set up Azure monitor
      href: /azure/azure-monitor/app/opencensus-python?toc=/azure/developer/python/toc.json&bc=/azure/developer/breadcrumb/toc.json

  - name: Serverless solutions
    items:
      - name: Create a function
        items:
          - name: Using Visual Studio Code
            href: /azure/azure-functions/create-first-function-vs-code-python?toc=/azure/developer/python/toc.json&bc=/azure/developer/python/breadcrumb/toc.json
          - name: Using the Azure CLI
            href: /azure/azure-functions/create-first-function-cli-python?toc=/azure/developer/python/toc.json&bc=/azure/developer/python/breadcrumb/toc.json
      - name: Connect to Azure Storage
        items:
          - name: Using Visual Studio Code
            href: /azure/azure-functions/functions-add-output-binding-storage-queue-vs-code?pivots=programming-language-python&toc=/azure/developer/python/toc.json&bc=/azure/developer/python/breadcrumb/toc.json
          - name: Using the Azure CLI
            href: /azure/azure-functions/functions-add-output-binding-storage-queue-cli?pivots=programming-language-python&toc=/azure/developer/python/toc.json&bc=/azure/developer/python/breadcrumb/toc.json

- name: Data
  items:

  - name: Data engineering solutions
    items:
      - name: Serverless, Cloud ETL
        items:
          - name: 1. Overview
            href: tutorial-deploy-azure-cloud-python-etl-01-overview.md
          - name: 2. Get data and store 
            href: tutorial-deploy-azure-cloud-python-etl-02-get-data.md
          - name: 3. Transform and store
            href: tutorial-deploy-azure-cloud-python-etl-03-process-data.md
          - name: 4. Deploy solution to Azure
            href: tutorial-deploy-azure-cloud-python-etl-04-deploy-solution.md
      - name: More data and storage solutions
        href: quickstarts-data-solutions.md


  - name: Data science solutions
    items:
      - name: Deploy machine learning models
        href: quickstarts-machine-learning.md

- name: Containers 
  items:
    - name: Python containers overview
      href: containers-in-azure-overview-python.md
    - name: Deploy to App Service
      items:
<<<<<<< HEAD
        - name: Simple web app
          href: tutorial-containerize-simple-web-app-for-app-service.md
        - name: Web App + MongoDB
=======
        - name: Web app + MongoDB
>>>>>>> 3f7ff4a6
          items:
            - name: 1. Overview
              href: tutorial-containerize-deploy-python-web-app-azure-01.md
            - name: 2. Build and test container locally
              href: tutorial-containerize-deploy-python-web-app-azure-02.md
            - name: 3. Build container in Azure
              href: tutorial-containerize-deploy-python-web-app-azure-03.md
            - name: 4. Deploy container App Service
              href: tutorial-containerize-deploy-python-web-app-azure-04.md
            - name: 5. Clean up resources
              href: tutorial-containerize-deploy-python-web-app-azure-05.md
    - name: Deploy to Container Apps
      items:
        - name: Simple web app
          href: tutorial-containerize-simple-web-app.md
        - name: Web app + PostgreSQL
          items:
            - name: Overview
              href: tutorial-deploy-python-web-app-azure-container-apps-01.md
            - name: Build and deploy a container app
              href: tutorial-deploy-python-web-app-azure-container-apps-02.md
            - name: Configure CI/CD
              href: tutorial-deploy-python-web-app-azure-container-apps-03.md
    - name: Deploy a Kubernetes cluster
      href: /azure/aks/learn/quick-kubernetes-deploy-cli?toc=/azure/developer/python/toc.json&bc=/azure/developer/python/breadcrumb/toc.json

- name: Logs
  href: /azure/azure-monitor/app/opencensus-python
- name: Azure SDK for Python
  items:
    - name: Overview
      href: sdk/azure-sdk-overview.md
    - name: Library usage patterns
      href: sdk/azure-sdk-library-usage-patterns.md
    - name: Authentication
      items:
      - name: Overview
        href: sdk/authentication-overview.md
      - name: Auth during local development
        items:
        - name: Auth using developer service principals
          href: sdk/authentication-local-development-service-principal.md
        - name: Auth using developer accounts
          href: sdk/authentication-local-development-dev-accounts.md
      - name: Auth from Azure-hosted apps
        href: sdk/authentication-azure-hosted-apps.md
      - name: Auth from on-premises apps
        href: sdk/authentication-on-premises-apps.md
      - name: Additional auth methods
        href: sdk/authentication-additional-methods.md
      - name: Walkthrough tutorial
        items:
        - name: 1. Introduction and background
          href: walkthrough-tutorial-authentication-01.md
        - name: 2. Authentication requirements
          href: walkthrough-tutorial-authentication-02.md
        - name: 3. Third-party API implementation
          href: walkthrough-tutorial-authentication-03.md
        - name: 4. Main app implementation
          href: walkthrough-tutorial-authentication-04.md
        - name: 5. Dependencies and environment variables
          href: walkthrough-tutorial-authentication-05.md
        - name: 6. Main app startup code
          href: walkthrough-tutorial-authentication-06.md
        - name: 7. Main app endpoint
          href: walkthrough-tutorial-authentication-07.md
    - name: Install Azure packages
      href: sdk/azure-sdk-install.md
    - name: Use Azure packages 
      items:
      - name: "Create a resource group"
        href: sdk/examples/azure-sdk-example-resource-group.md
      - name: "List groups and resources"
        href: sdk/examples/azure-sdk-example-list-resource-groups.md
      - name: "Create Azure storage"
        href: sdk/examples/azure-sdk-example-storage.md
      - name: "Use Azure storage"
        href: sdk/examples/azure-sdk-example-storage-use.md
      - name: "Create & deploy a web app"
        href: sdk/examples/azure-sdk-example-web-app.md
      - name: "Create & query a database"
        href: sdk/examples/azure-sdk-example-database.md
      - name: "Create a virtual machine"
        href: sdk/examples/azure-sdk-example-virtual-machines.md
      - name: "Use Azure Managed Disks with a VM"
        href: sdk/examples/azure-sdk-samples-managed-disks.md
      - name: Configure logging
        href: sdk/azure-sdk-logging.md
      - name: Configure proxies
        href: sdk/azure-sdk-configure-proxy.md
      - name: Use a sovereign domain
        href: sdk/azure-sdk-sovereign-domain.md
- name: SDK PyPi package index
  href: sdk/azure-sdk-library-package-index.md
- name: SDK reference documentation
  href: /python/api/overview/azure/
- name: Explore services supporting Python
  items:
  - name: App hosting
    href: quickstarts-app-hosting.md
  - name: Data solutions
    href: quickstarts-data-solutions.md
  - name: Identity and security
    href: quickstarts-identity-security.md
  - name: Machine learning
    href: quickstarts-machine-learning.md
  - name: AI (Cognitive Services)
    href: quickstarts-cognitive-services.md
  - name: Messaging, Events & IoT
    href: quickstarts-messaging-iot.md
  - name: Other services
    href: quickstarts-other-services.md

- name: Samples
  items:
  - name: Web apps & serverless
    href: /samples/browse/?languages=python&products=azure-functions%2Cazure-app-service%2Cazure-logic-apps
  - name: Databases
    href: /samples/browse/?languages=python&products=azure-cosmos-db%2Cazure-sql-database
  - name: Storage
    items:
      - name: Azure Storage
        href: /samples/browse/?languages=python&products=azure-storage
      - name: Redis Cache
        href: /samples/browse/?languages=python&products=azure-redis-cache
  - name: Identity &  Security
    href: /samples/browse/?languages=python&products=azure-active-directory%2Cazure-key-vault
  - name: IoT
    href: /samples/browse/?languages=python&products=azure-iot-hub%2Cazure-iot-edge%2Cazure-iot-central
  - name: Data science
    items:
      - name: Machine Learning Service
        href: /samples/browse/?languages=python&products=azure-machine-learning-service
      - name: Databricks
        href: /samples/browse/?languages=python&products=azure-databricks
      - name: HDInsight
        href: /samples/browse/?languages=python&products=azure-hdinsight
  - name: AI with Cognitive Services
    href: /samples/browse/?languages=python&products=azure-cognitive-services
  - name: Search
    href: /samples/browse/?languages=python&products=azure-search
  - name: All Samples
    href: /samples/browse/?languages=python<|MERGE_RESOLUTION|>--- conflicted
+++ resolved
@@ -106,13 +106,9 @@
       href: containers-in-azure-overview-python.md
     - name: Deploy to App Service
       items:
-<<<<<<< HEAD
         - name: Simple web app
           href: tutorial-containerize-simple-web-app-for-app-service.md
-        - name: Web App + MongoDB
-=======
         - name: Web app + MongoDB
->>>>>>> 3f7ff4a6
           items:
             - name: 1. Overview
               href: tutorial-containerize-deploy-python-web-app-azure-01.md
