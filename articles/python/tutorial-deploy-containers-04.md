--- conflicted
+++ resolved
@@ -34,10 +34,4 @@
 1. Navigate within the app to see additional output for various HTTP requests.
 
 > [!div class="nextstepaction"]
-<<<<<<< HEAD
 > [I see the logs - continue to step 5 >>>](tutorial-deploy-containers-05.md)
-=======
-> [I see the logs - continue to step 5 >>>](tutorial-deploy-containers-05.md)
-
-Issues? Submit a GitHub issue using the "This page" feedback at the bottom of the page.
->>>>>>> fc388678
