items:
- name: Azure for Java quickstarts
  href: ./index.yml
  items:
    - name: Quickstart
      expanded: false
      items:
        - name: WebLogic Server on Azure VM
          href: ../ee/weblogic-server-azure-virtual-machine.md?toc=/azure/developer/java/quickstarts/toc.json&bc=/azure/developer/java/breadcrumb/toc.json
        - name: Oracle WebLogic Server on AKS
          href: /azure/aks/howto-deploy-java-wls-app?toc=/azure/developer/java/quickstarts/toc.json&bc=/azure/developer/java/breadcrumb/toc.json
        - name: Traditional WebSphere on Azure VMs
<<<<<<< HEAD
          href: ../ee/traditional-websphere-application-server-virtual-machines.md?toc=/azure/developer/java/quickstarts/toc.json&bc=/azure/developer/java/breadcrumb/toc.json
=======
          href: ../ee/traditional-websphere-application-server-virtual-machines.md
    - name: Azure AI apps
      items:
        - name: Develop with Azure AI Services
          href: azure-ai-for-java-developers.md
        - name: Enterprise chat app template
          href: get-started-app-chat-template.md
>>>>>>> e6e21046
    - name: Compute services
      href: compute.md
    - name: Data
      href: data.md
    - name: Storage
      href: storage.md
    - name: Caching
      href: caching.md
    - name: Secrets and configuration management
      href: secrets-and-configuration-management.md
    - name: Directories
      href: directories.md
    - name: Messaging and eventing
      href: messaging-and-eventing.md
    - name: Networking
      href: networking.md
    - name: Monitoring
      href: monitoring.md
    - name: Cognitive Services
      href: cognitive-services.md
    - name: DevOps
      href: devops.md<|MERGE_RESOLUTION|>--- conflicted
+++ resolved
@@ -10,17 +10,13 @@
         - name: Oracle WebLogic Server on AKS
           href: /azure/aks/howto-deploy-java-wls-app?toc=/azure/developer/java/quickstarts/toc.json&bc=/azure/developer/java/breadcrumb/toc.json
         - name: Traditional WebSphere on Azure VMs
-<<<<<<< HEAD
           href: ../ee/traditional-websphere-application-server-virtual-machines.md?toc=/azure/developer/java/quickstarts/toc.json&bc=/azure/developer/java/breadcrumb/toc.json
-=======
-          href: ../ee/traditional-websphere-application-server-virtual-machines.md
     - name: Azure AI apps
       items:
         - name: Develop with Azure AI Services
           href: azure-ai-for-java-developers.md
         - name: Enterprise chat app template
           href: get-started-app-chat-template.md
->>>>>>> e6e21046
     - name: Compute services
       href: compute.md
     - name: Data
