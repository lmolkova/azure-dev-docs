### YamlMime:Landing

title: Java EE, Jakarta EE, and MicroProfile on Azure
summary: Java EE, Jakarta EE, and MicroProfile are open specifications for Cloud Native Java. Learn how to use these technologies on Azure here.

metadata:
  title: Java EE, Jakarta EE, and MicroProfile
  description: Java EE, Jakarta EE, and MicroProfile are open specifications for Cloud Native Java. Learn how to combine the power of Azure with technologies based on these specifications with this documentation.
  ms.service: azure
  ms.topic: landing-page
  author: edburns
  ms.author: edburns
  ms.date: 04/02/2021
  ms.custom: devx-track-java

# linkListType: architecture | concept | deploy | download | get-started | how-to-guide | learn | overview | quickstart | reference | sample | tutorial | video | whats-new

landingContent:
# Cards and links should be based on top customer tasks or top subjects
# Start card title with a verb
  # Card (optional)
  - title: Java application servers on Azure
    linkLists:
      - linkListType: overview
        links:
          - text: Oracle WebLogic Server on Azure VMs
            url: /azure/virtual-machines/workloads/oracle/oracle-weblogic?toc=/azure/developer/java/ee/toc.json&bc=/azure/developer/breadcrumb/toc.json
          - text: Oracle WebLogic Server on AKS
            url: /azure/virtual-machines/workloads/oracle/weblogic-aks?toc=/azure/developer/java/ee/toc.json&bc=/azure/developer/breadcrumb/toc.json
          - text: IBM WebSphere products on Azure
            url: websphere-family.md
          - text: JBoss EAP on Azure
            url: jboss-on-azure.md
          - text: Eclipse Microprofile on Azure
            url: ../eclipse-microprofile/index.yml
  - title: Deployment
    linkLists:
      - linkListType: how-to-guide
        links:
          - text: Java app with Helidon to Azure App Service
            url: ../eclipse-microprofile/deploy-microprofile-helidon-java-app-with-maven-plugin.md?bc=/azure/developer/breadcrumb/toc.json&toc=/azure/developer/java/ee/toc.json
          - text: Java app with WebSphere Liberty/Open Liberty to Azure Red Hat OpenShift (ARO)
            url: /azure/openshift/howto-deploy-java-liberty-app?toc=/azure/developer/java/ee/toc.json&bc=/azure/developer/breadcrumb/toc.json
          - text: Java app with WebSphere Liberty/Open Liberty to AKS
            url: /azure/aks/howto-deploy-java-liberty-app?toc=/azure/developer/java/ee/toc.json&bc=/azure/developer/breadcrumb/toc.json
          - text: Java app with Payara Micro to Azure App Service
            url: ../eclipse-microprofile/deploy-microprofile-payara-micro-java-app-with-maven-plugin.md?bc=/azure/developer/breadcrumb/toc.json&toc=/azure/developer/java/ee/toc.json
  - title: Code samples
    linkLists:
      - linkListType: sample
        links:
          - text: PiggyMetrics on MicroProfile
            url: https://aka.ms/microprofile-piggymetrics
          - text: Deploying a Java app with Payara on an AKS cluster
            url: https://github.com/Azure-Samples/payara-on-aks
          - text: Open/WebSphere Liberty on Azure Red Hat OpenShift samples
            url: https://github.com/Azure-Samples/open-liberty-on-aro
          - text: Open Liberty/WebSphere Liberty on AKS samples
            url: https://github.com/Azure-Samples/open-liberty-on-aks
  - title: Migrate WebLogic to Azure
    linkLists:
      - linkListType: how-to-guide
        links:
          - text: WebLogic to Azure Virtual Machines
            url: ../migration/migrate-weblogic-to-virtual-machines.md?bc=/azure/developer/breadcrumb/toc.json&toc=/azure/developer/java/ee/toc.json
          - text: WebLogic with AAD via LDAP
            url: ../migration/migrate-weblogic-with-aad-ldap.md?bc=/azure/developer/breadcrumb/toc.json&toc=/azure/developer/java/ee/toc.json
          - text: WebLogic with App Gateway
            url: ../migration/migrate-weblogic-with-app-gateway.md?bc=/azure/developer/breadcrumb/toc.json&toc=/azure/developer/java/ee/toc.json
          - text: WebLogic with Elastic on Azure
<<<<<<< HEAD
            url: ../migration/migrate-weblogic-with-elk.md?bc=/azure/developer/breadcrumb/toc.json&toc=/azure/developer/java/ee/toc.json
=======
            url: /azure/developer/java/migration/migrate-weblogic-with-elk?toc=/azure/developer/java/ee/toc.json&bc=/azure/developer/breadcrumb/toc.json
  - title: Migrate JBoss EAP to App Service
    linkLists:
      - linkListType: how-to-guide
        links:
          - text: JBoss EAP to Azure App Service
            url: /azure/developer/java/migration/migrate-jboss-eap-to-jboss-eap-on-azure-app-service?toc=/azure/developer/java/ee/toc.json&bc=/azure/developer/breadcrumb/toc.json
>>>>>>> b2c2b9dd
  - title: Reference
    linkLists:
      - linkListType: reference
        links:
          - text: Java EE 8 Javadocs
            url: https://javaee.github.io/javaee-spec/javadocs/
          - text: Java EE 8 Specifications
            url: https://javaee.github.io/javaee-spec/Specifications
          - text: Jakarta EE 9 Javadocs
            url: https://jakarta.ee/specifications/platform/9/apidocs/
          - text: Jakarta EE 9 Specifications
            url: https://jakarta.ee/specifications/platform/9/jakarta-platform-spec-9.html
          - text: MicroProfile 4 Javadocs
            url: https://javadoc.io/doc/org.eclipse.microprofile/microprofile/latest/index.html
          - text: MicroProfile 4 Specifications
            url: https://download.eclipse.org/microprofile/microprofile-4.0/microprofile-spec-4.0.html<|MERGE_RESOLUTION|>--- conflicted
+++ resolved
@@ -68,17 +68,13 @@
           - text: WebLogic with App Gateway
             url: ../migration/migrate-weblogic-with-app-gateway.md?bc=/azure/developer/breadcrumb/toc.json&toc=/azure/developer/java/ee/toc.json
           - text: WebLogic with Elastic on Azure
-<<<<<<< HEAD
             url: ../migration/migrate-weblogic-with-elk.md?bc=/azure/developer/breadcrumb/toc.json&toc=/azure/developer/java/ee/toc.json
-=======
-            url: /azure/developer/java/migration/migrate-weblogic-with-elk?toc=/azure/developer/java/ee/toc.json&bc=/azure/developer/breadcrumb/toc.json
   - title: Migrate JBoss EAP to App Service
     linkLists:
       - linkListType: how-to-guide
         links:
           - text: JBoss EAP to Azure App Service
-            url: /azure/developer/java/migration/migrate-jboss-eap-to-jboss-eap-on-azure-app-service?toc=/azure/developer/java/ee/toc.json&bc=/azure/developer/breadcrumb/toc.json
->>>>>>> b2c2b9dd
+            url: ../migration/migrate-jboss-eap-to-jboss-eap-on-azure-app-service.md?toc=/azure/developer/java/ee/toc.json&bc=/azure/developer/breadcrumb/toc.json
   - title: Reference
     linkLists:
       - linkListType: reference
