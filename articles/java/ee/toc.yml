--- conflicted
+++ resolved
@@ -33,13 +33,9 @@
       - name: WebLogic with App Gateway
         href: ../migration/migrate-weblogic-with-app-gateway.md?bc=/azure/developer/breadcrumb/toc.json&toc=/azure/developer/java/ee/toc.json
       - name: WebLogic with Elastic on Azure
-<<<<<<< HEAD
         href: ../migration/migrate-weblogic-with-elk.md?bc=/azure/developer/breadcrumb/toc.json&toc=/azure/developer/java/ee/toc.json
-=======
-        href: /azure/developer/java/migration/migrate-weblogic-with-elk?toc=/azure/developer/java/ee/toc.json&bc=/azure/developer/breadcrumb/toc.json
   - name: Migrate JBoss EAP to Azure
     expanded: true
     items:
       - name: JBoss EAP to Azure App Service
-        href: /azure/developer/java/migration/migrate-jboss-eap-to-jboss-eap-on-azure-app-service?toc=/azure/developer/java/ee/toc.json&bc=/azure/developer/breadcrumb/toc.json
->>>>>>> b2c2b9dd
+        href: ../migration/migrate-jboss-eap-to-jboss-eap-on-azure-app-service.md?toc=/azure/developer/java/ee/toc.json&bc=/azure/developer/breadcrumb/toc.json