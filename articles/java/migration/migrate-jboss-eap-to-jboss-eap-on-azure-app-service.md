--- conflicted
+++ resolved
@@ -3,14 +3,9 @@
 description: This guide describes what you should be aware of when you want to migrate an existing JBoss EAP application to run on JBoss EAP in an Azure App Service container.
 ms.author: vaangadi
 ms.topic: conceptual
-<<<<<<< HEAD
-ms.date: 05/27/2021
+ms.date: 02/10/2022
 ms.custom: devx-track-java, devx-track-azurecli 
 ms.devlang: azurecli
-=======
-ms.date: 02/10/2022
-ms.custom: devx-track-java
->>>>>>> 6f4bd76d
 recommendations: false
 ---
 
