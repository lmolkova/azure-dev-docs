---
author: KarlErickson
ms.author: haiche
ms.date: 11/30/2022
---

1. Start **adminVM**.

   Use the [az vm start](/cli/azure/vm#az-vm-start) command to start the VM.

<<<<<<< HEAD
   ```bash
=======
   ```azurecli
>>>>>>> da7f7127
   az vm start --resource-group abc1110rg --name adminVM
   ```

   Use the following commands to get and show the private IP addresses, which you use in later sections.

<<<<<<< HEAD
   ```bash
   ADMINVM_NIC_ID=$(az vm show --resource-group abc1110rg --name adminVM --query networkProfile.networkInterfaces'[0]'.id --output tsv)
   ADMINVM_IP=$(az network nic show --ids ${ADMINVM_NIC_ID} --query ipConfigurations'[0]'.privateIPAddress --output tsv)
   MSPVM1_NIC_ID=$(az vm show --resource-group abc1110rg --name mspVM1 --query networkProfile.networkInterfaces'[0]'.id --output tsv)
   MSPVM1_IP=$(az network nic show --ids ${MSPVM1_NIC_ID} --query ipConfigurations'[0]'.privateIPAddress --output tsv)
   MSPVM2_NIC_ID=$(az vm show --resource-group abc1110rg --name mspVM2 --query networkProfile.networkInterfaces'[0]'.id --output tsv)
   MSPVM2_IP=$(az network nic show --ids ${MSPVM2_NIC_ID} --query ipConfigurations'[0]'.privateIPAddress --output tsv)
=======
   ```azurecli
   export ADMINVM_NIC_ID=$(az vm show \
       --resource-group abc1110rg \
       --name adminVM \
       --query networkProfile.networkInterfaces[0].id \
       --output tsv)
   export ADMINVM_IP=$(az network nic show \
       --ids ${ADMINVM_NIC_ID} \
       --query ipConfigurations[0].privateIPAddress \
       --output tsv)
   export MSPVM1_NIC_ID=$(az vm show \
       --resource-group abc1110rg \
       --name mspVM1 \
       --query networkProfile.networkInterfaces[0].id \
       --output tsv)
   export MSPVM1_IP=$(az network nic show \
       --ids ${MSPVM1_NIC_ID} \
       --query ipConfigurations[0].privateIPAddress \
       --output tsv)
   export MSPVM2_NIC_ID=$(az vm show \
       --resource-group abc1110rg \
       --name mspVM2 \
       --query networkProfile.networkInterfaces[0].id \
       --output tsv)
   export MSPVM2_IP=$(az network nic show \
       --ids ${MSPVM2_NIC_ID} \
       --query ipConfigurations[0].privateIPAddress \
       --output tsv)
>>>>>>> da7f7127
   echo "Private IP of adminVM: ${ADMINVM_IP}"
   echo "Private IP of mspVM1: ${MSPVM1_IP}"
   echo "Private IP of mspVM2: ${MSPVM2_IP}"
   ```<|MERGE_RESOLUTION|>--- conflicted
+++ resolved
@@ -8,25 +8,12 @@
 
    Use the [az vm start](/cli/azure/vm#az-vm-start) command to start the VM.
 
-<<<<<<< HEAD
-   ```bash
-=======
    ```azurecli
->>>>>>> da7f7127
    az vm start --resource-group abc1110rg --name adminVM
    ```
 
    Use the following commands to get and show the private IP addresses, which you use in later sections.
 
-<<<<<<< HEAD
-   ```bash
-   ADMINVM_NIC_ID=$(az vm show --resource-group abc1110rg --name adminVM --query networkProfile.networkInterfaces'[0]'.id --output tsv)
-   ADMINVM_IP=$(az network nic show --ids ${ADMINVM_NIC_ID} --query ipConfigurations'[0]'.privateIPAddress --output tsv)
-   MSPVM1_NIC_ID=$(az vm show --resource-group abc1110rg --name mspVM1 --query networkProfile.networkInterfaces'[0]'.id --output tsv)
-   MSPVM1_IP=$(az network nic show --ids ${MSPVM1_NIC_ID} --query ipConfigurations'[0]'.privateIPAddress --output tsv)
-   MSPVM2_NIC_ID=$(az vm show --resource-group abc1110rg --name mspVM2 --query networkProfile.networkInterfaces'[0]'.id --output tsv)
-   MSPVM2_IP=$(az network nic show --ids ${MSPVM2_NIC_ID} --query ipConfigurations'[0]'.privateIPAddress --output tsv)
-=======
    ```azurecli
    export ADMINVM_NIC_ID=$(az vm show \
        --resource-group abc1110rg \
@@ -55,7 +42,6 @@
        --ids ${MSPVM2_NIC_ID} \
        --query ipConfigurations[0].privateIPAddress \
        --output tsv)
->>>>>>> da7f7127
    echo "Private IP of adminVM: ${ADMINVM_IP}"
    echo "Private IP of mspVM1: ${MSPVM1_IP}"
    echo "Private IP of mspVM2: ${MSPVM2_IP}"
