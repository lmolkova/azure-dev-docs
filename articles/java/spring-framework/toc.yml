- name: Spring Cloud Azure
  href: index.yml
  items:
  - name: Getting Started Guides
    expanded: true
    items:
      - name: Spring Boot
        href: spring-boot-starters-for-azure.md
        expanded: true
        items:
          - name: Azure Storage
            href: configure-spring-boot-starter-java-app-with-azure-storage.md
          - name: Azure Key Vault secrets
            href: configure-spring-boot-starter-java-app-with-azure-key-vault.md
          - name: Azure Key Vault certificates
            href: configure-spring-boot-starter-java-app-with-azure-key-vault-certificates.md
          - name: Azure Service Bus
            href: configure-spring-boot-starter-java-app-with-azure-service-bus.md
      - name: Spring Data
        expanded: true
        items:
          - name: Azure Cosmos DB dev guide
            href: how-to-guides-spring-data-cosmosdb.md
          - name: Azure Cosmos DB Starter
            href: configure-spring-boot-starter-java-app-with-cosmos-db.md
          - name: Azure Cosmos DB with App Service on Linux
            href: configure-spring-app-with-cosmos-db-on-app-service-linux.md
          - name: Azure Cosmos DB for Apache Cassandra
            href: configure-spring-data-apache-cassandra-with-cosmos-db.md
          - name: Azure Cosmos DB for MongoDB
            href: configure-spring-data-mongodb-with-cosmos-db.md
          - name: JDBC with Azure MySQL
            href: configure-spring-data-jdbc-with-azure-mysql.md
          - name: JDBC with Azure PostgreSQL
            href: configure-spring-data-jdbc-with-azure-postgresql.md
          - name: JDBC with Azure SQL Server
            href: configure-spring-data-jdbc-with-azure-sql-server.md
          - name: R2DBC with Azure MySQL
            href: configure-spring-data-r2dbc-with-azure-mysql.md
          - name: R2DBC with Azure PostgreSQL
            href: configure-spring-data-r2dbc-with-azure-postgresql.md
          - name: R2DBC with Azure SQL Database
            href: configure-spring-data-r2dbc-with-azure-sql-server.md
          - name: JPA with Azure MySQL
            href: configure-spring-data-jpa-with-azure-mysql.md
          - name: JPA with Azure PostgreSQL
            href: configure-spring-data-jpa-with-azure-postgresql.md
          - name: JPA with Azure SQL Server
            href: configure-spring-data-jpa-with-azure-sql-server.md
      - name: Spring Security
        expanded: true
        items:
          - name: Azure Active Directory dev guide
            href: spring-boot-starter-for-azure-active-directory-developer-guide.md
          - name: Azure Active Directory
            href: configure-spring-boot-starter-java-app-with-azure-active-directory.md
          - name: Azure Active Directory B2C
            href: configure-spring-boot-starter-java-app-with-azure-active-directory-b2c-oidc.md
      - name: Spring Cloud
        expanded: true
        items:
          - name: Azure Event Hubs
            href: configure-spring-cloud-stream-binder-java-app-azure-event-hub.md
          - name: Azure Event Hubs for Kafka
            href: configure-spring-cloud-stream-binder-java-app-kafka-azure-event-hub.md
          - name: Azure Functions
            href: getting-started-with-spring-cloud-function-in-azure.md
          - name: Azure Service Bus
            href: configure-spring-cloud-stream-binder-java-app-with-service-bus.md
      - name: Azure App Configuration
        expanded: true
        items:
          - name: Create an app
            href: /azure/azure-app-configuration/quickstart-java-spring-app?toc=/azure/developer/java/spring-framework/toc.json&bc=/azure/developer/java/spring-framework/breadcrumb/toc.json
          - name: Add feature flags
            href: /azure/azure-app-configuration/quickstart-feature-flag-spring-boot?toc=/azure/developer/java/spring-framework/toc.json&bc=/azure/developer/java/spring-framework/breadcrumb/toc.json
          - name: Use dynamic configuration
            href: /azure/azure-app-configuration/enable-dynamic-configuration-java-spring-app?toc=/azure/developer/java/spring-framework/toc.json&bc=/azure/developer/java/spring-framework/breadcrumb/toc.json
          - name: Use Key Vault references
            href: /azure/azure-app-configuration/use-key-vault-references-spring-boot?toc=/azure/developer/java/spring-framework/toc.json&bc=/azure/developer/java/spring-framework/breadcrumb/toc.json
          - name: Use feature flags
            href: /azure/azure-app-configuration/use-feature-flags-spring-boot?toc=/azure/developer/java/spring-framework/toc.json&bc=/azure/developer/java/spring-framework/breadcrumb/toc.json
  - name: Tutorials
    items:
      - name: Deploy to Azure Spring Apps
        href: /azure/spring-apps/quickstart?toc=/azure/developer/java/spring-framework/toc.json&bc=/azure/developer/java/spring-framework/breadcrumb/toc.json
      - name: Deploy to Kubernetes
        href: deploy-spring-boot-java-app-on-kubernetes.md
      - name: Deploy to Azure App Service
        href: deploy-spring-boot-java-app-on-linux.md
      - name: Azure Redis Cache
        href: configure-spring-boot-initializer-java-app-with-redis-cache.md
      - name: End-to-end App Service with MySQL
        href: spring-app-service-e2e.md
      - name: Azure Spring Apps with passwordless connections to Azure database
        href: deploy-passwordless-spring-database-app.md
      - name: Migrate to use passwordless connections
        expanded: true
        items:
          - name: Azure Database for MySQL
            href: migrate-mysql-to-passwordless-connection.md
          - name: Azure Database for PostgreSQL
            href: migrate-postgresql-to-passwordless-connection.md
          - name: Azure Event Hubs for Kafka
            href: migrate-kafka-to-passwordless-connection.md
          - name: Azure SQL Database
            href: migrate-sql-database-to-passwordless-connection.md
  - name: Samples
    items:
<<<<<<< HEAD
      - name: To Do List with Azure Cosmos DB
        href: https://github.com/Microsoft/todo-app-java-on-azure/
      - name: To Do List with MySQL
        href: https://github.com/Azure-Samples/mysql-spring-boot-todo
=======
      - name: Spring Cloud Azure Samples
        href: https://github.com/Azure-Samples/azure-spring-boot-samples
>>>>>>> aa519aae
      - name: Spring Initializr
        href: https://start.spring.io/
  - name: Reference
    expanded: true
    items:
      - name: Spring Cloud Azure reference
        href: spring-cloud-azure.md
      - name: Spring Cloud Azure reference appendix
        href: spring-cloud-azure-appendix.md
      - name: Spring Framework
        href: https://spring.io/
      - name: Learn Spring
        href: https://spring.io/guides
      - name: Spring Boot
        href: https://spring.io/projects/spring-boot/
      - name: Spring Project References
        href: https://spring.io/projects<|MERGE_RESOLUTION|>--- conflicted
+++ resolved
@@ -107,15 +107,8 @@
             href: migrate-sql-database-to-passwordless-connection.md
   - name: Samples
     items:
-<<<<<<< HEAD
-      - name: To Do List with Azure Cosmos DB
-        href: https://github.com/Microsoft/todo-app-java-on-azure/
-      - name: To Do List with MySQL
-        href: https://github.com/Azure-Samples/mysql-spring-boot-todo
-=======
       - name: Spring Cloud Azure Samples
         href: https://github.com/Azure-Samples/azure-spring-boot-samples
->>>>>>> aa519aae
       - name: Spring Initializr
         href: https://start.spring.io/
   - name: Reference
