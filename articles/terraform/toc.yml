--- conflicted
+++ resolved
@@ -119,17 +119,6 @@
           href: create-vm-scaleset-network-disks-hcl.md
         - name: Virtual machine scale set from Packer image
           href: create-vm-scaleset-network-disks-using-packer-hcl.md
-<<<<<<< HEAD
-    - name: Azure Virtual Desktop
-      items:
-        - name: Azure Virtual Desktop
-          href: create-azure-virtual-desktop.md
-        - name: Azure Virtual Desktop Session Host
-          href: create-avd-session-host.md
-        - name: Azure Virtual Desktop RBAC
-          href: create-avd-rbac.md
-=======
->>>>>>> 44bb5d47
     - name: Storage
       items:
         - name: Azure Files
