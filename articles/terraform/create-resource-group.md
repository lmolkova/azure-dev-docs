--- conflicted
+++ resolved
@@ -3,13 +3,8 @@
 description: Learn how to create an Azure resource group using Terraform
 keywords: azure devops terraform azure resource group
 ms.topic: quickstart
-<<<<<<< HEAD
-ms.date: 08/18/2021
-ms.custom: devx-track-terraform
-=======
 ms.date: 01/28/2022
 ms.custom: devx-track-terraform, mode-portal
->>>>>>> b4642377
 adobe-target: true
 # Customer intent: As someone new to Terraform and Azure, I want to do something simple to confirm my Terraform installation.
 ---
@@ -86,13 +81,10 @@
 Get-AzResourceGroup -Name <resource_group_name>
 ```
 
-<<<<<<< HEAD
-=======
 **Key points:**
 
 - The resource group name is displayed in the `terraform apply` output.
 
->>>>>>> b4642377
 ---
 
 ## 7. Clean up resources
