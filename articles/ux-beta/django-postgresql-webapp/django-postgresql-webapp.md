--- conflicted
+++ resolved
@@ -228,9 +228,6 @@
 > [!IMPORTANT]
 > When creating usernames or passwords **do not** use the `$` character. Later you create environment variables with these values where the `$` character has special meaning within the Linux container used to run Python apps.
 
-<<<<<<< HEAD
-**Step 2.** Get the connection information by using the [az postgres server show](/cli/azure/postgres/server/az-postgres-server-show). This command outputs a JSON object that contains different connection strings for the database along with the server URL. **Copy the administratorLogin and fullyQualifiedDomainName values to a temporary text file** as you need them later in this tutorial.
-=======
 **Step 2.** Configure the firewall rules on your server by using the [az postgres server firewall-rule create](/cli/azure/postgres/server/firewall-rule) command to give your the web app and local environment access to connect to the server.
 
 First, create a rule that allows other Azure services to connect.
@@ -259,7 +256,6 @@
 ```
 
 **Step 3.** Get the connection information by using the [az postgres server show](/cli/azure/postgres/server#az-postgres-server-show). This command outputs a JSON object that contains different connection strings for the database along with the server URL. **Copy the administratorLogin and fullyQualifiedDomainName values to a temporary text file** as you need them later in this tutorial.
->>>>>>> 6f4bd76d
 
 ```azurecli
 az postgres server show --name $DB_SERVER_NAME \
