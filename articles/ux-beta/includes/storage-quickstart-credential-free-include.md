---
title: "include file"
description: "include file"
services: storage
author: alexwolfmsft
ms.service: storage
ms.topic: include
ms.date: 02/25/2022
ms.author: alexwolf
ms.custom: include file
---

## Authenticate the app to Azure

Application requests to Azure Blob Storage must be authorized. Using the `DefaultAzureCredential` class provided by the Azure.Identity client library is the recommended approach for implementing credential-free connections to Azure services in your code, including Blob Storage.

<<<<<<< HEAD
You can also authorize requests to Azure Blob Storage by using the account access key. However, this approach should be used with caution. Developers must be diligent to never expose the access key in an unsecure location. Anyone who gains access to the access key is able to authenticate. `DefaultAzureCredential` offers improved management and security benefits over the account key to allow credential-free authentication. Both options are demonstrated in the following example.
=======
YYou can also authorize requests to Azure Blob Storage by using the account access key. However, this approach should be used with caution. Developers must be diligent to never expose the access key in an unsecure location. Anyone who gains access to the access key is able to authenticate. `DefaultAzureCredential` offers improved management and security benefits over the account key to allow credential-free authentication. Both options are demonstrated in the following example.
>>>>>>> e7ed0d10

## [Credential-free (Recommended)](#tab/managed-identity)

`DefaultAzureCredential` is a class provided by the Azure Identity client library for .NET, which you can learn more about on the [DefaultAzureCredential overview](/dotnet/azure/sdk/authentication#defaultazurecredential). `DefaultAzureCredential` supports multiple authentication methods and determines which method should be used at runtime. This approach enables your app to use different authentication methods in different environments (local vs. production) without implementing environment-specific code.

The order and locations in which `DefaultAzureCredential` looks for credentials can be found in the [Azure Identity library overview](/dotnet/api/overview/azure/Identity-readme#defaultazurecredential).

:::image type="content" source="https://raw.githubusercontent.com/Azure/azure-sdk-for-net/main/sdk/identity/Azure.Identity/images/mermaidjs/DefaultAzureCredentialAuthFlow.svg"alt-text="A diagram of the credential flow.":::

For example, your app can authenticate using your Visual Studio sign-in credentials with when developing locally. Your app can then use a [managed identity](/azure/active-directory/managed-identities-azure-resources/overview) once it has been deployed to Azure. No code changes are required for this transition.

### Assign roles to your Azure AD user

[!INCLUDE [assign-roles](assign-roles.md)]

### Connect your app code using DefaultAzureCredential

You can authorize access to data in your storage account using the following steps:

1. Make sure you're authenticated with the same Azure AD account you assigned the role to on your Blob Storage account. You can authenticate via the Azure CLI, Visual Studio, or Azure PowerShell.

    [!INCLUDE [defaultazurecredential-sign-in](default-azure-credential-sign-in.md)]

2. To use `DefaultAzureCredential`, add the **Azure.Identity** to your application.

    ```dotnetcli
    dotnet add package Azure.Identity
    ```

    Azure services can be accessed using corresponding client classes from the SDK. These classes should be registered in the *Program.cs* file so they can be accessed via dependency injection throughout your app.

3. Update your *Program.cs* code to match the following example. Make sure to update the `BlobServiceClient` Uri in the code to use your actual storage account name. When the code is run on your local workstation during development, it will use the developer credentials of the prioritized tool you're logged into to authenticate to Azure, such as the Azure CLI or Visual Studio.

    ```csharp
    using Azure.Storage.Blobs;
    using Azure.Storage.Blobs.Models;
    using System;
    using System.IO;
    using Azure.Identity;
    
    // TODO: Replace <storage-account-name> with your actual storage account name
    var blobServiceClient = new BlobServiceClient(
            new Uri("https://<storage-account-name>.blob.core.windows.net"),
            new DefaultAzureCredential());
    ```

    > [!NOTE]
    > When deployed to Azure, this same application code can also authenticate to other Azure services. However, you'll need to enable managed identity on your app in Azure. Then configure your Blob Storage account to allow that managed identity to connect. For detailed instructions on configuring this connection between Azure services, see the [Auth from Azure-hosted apps](/dotnet/azure/sdk/authentication-azure-hosted-apps) tutorial.

## [Connection String](#tab/connection-string)

A connection string includes the storage account access key and uses it to authorize requests. Always be careful to never expose the keys in an unsecure location. 

> [!NOTE]
> If you plan to use connection strings, you will need the Storage Account Contributor role or higher. You can also use any account with the `Microsoft.Storage/storageAccounts/listkeys/action` permission.

[!INCLUDE [retrieve credentials](retrieve-credentials.md)]

### Configure your storage connection string

After you copy the connection string, write it to a new environment variable on the local machine running the application. To set the environment variable, open a console window, and follow the instructions for your operating system. Replace `<yourconnectionstring>` with your actual connection string.

**Windows**:

```cmd
setx AZURE_STORAGE_CONNECTION_STRING "<yourconnectionstring>"
```

After you add the environment variable in Windows, you must start a new instance of the command window.

**Linux**:

```bash
export AZURE_STORAGE_CONNECTION_STRING="<yourconnectionstring>"
```

### Configure the connection string

The code below retrieves the connection string for the storage account from the environment variable created in the [Configure your storage connection string](#configure-your-storage-connection-string) section.

Add following code to the end of the `Program.cs` file:

```csharp
// Retrieve the connection string for use with the application. 
string connectionString = Environment.GetEnvironmentVariable("AZURE_STORAGE_CONNECTION_STRING");

// Create a BlobServiceClient object 
var blobServiceClient = new BlobServiceClient(connectionString);
```

> [!IMPORTANT]
> The account access key should be used with caution. If your account access key is lost or accidentally placed in an insecure location, your service may become vulnerable. `DefaultAzureCredential` provides enhanced security features and benefits and is the recommended approach for managing authentication to Azure services.

---<|MERGE_RESOLUTION|>--- conflicted
+++ resolved
@@ -14,11 +14,7 @@
 
 Application requests to Azure Blob Storage must be authorized. Using the `DefaultAzureCredential` class provided by the Azure.Identity client library is the recommended approach for implementing credential-free connections to Azure services in your code, including Blob Storage.
 
-<<<<<<< HEAD
 You can also authorize requests to Azure Blob Storage by using the account access key. However, this approach should be used with caution. Developers must be diligent to never expose the access key in an unsecure location. Anyone who gains access to the access key is able to authenticate. `DefaultAzureCredential` offers improved management and security benefits over the account key to allow credential-free authentication. Both options are demonstrated in the following example.
-=======
-YYou can also authorize requests to Azure Blob Storage by using the account access key. However, this approach should be used with caution. Developers must be diligent to never expose the access key in an unsecure location. Anyone who gains access to the access key is able to authenticate. `DefaultAzureCredential` offers improved management and security benefits over the account key to allow credential-free authentication. Both options are demonstrated in the following example.
->>>>>>> e7ed0d10
 
 ## [Credential-free (Recommended)](#tab/managed-identity)
 
@@ -70,7 +66,7 @@
 
 ## [Connection String](#tab/connection-string)
 
-A connection string includes the storage account access key and uses it to authorize requests. Always be careful to never expose the keys in an unsecure location. 
+A connection string includes the storage account access key and uses it to authorize requests. Always be careful to never expose the keys in an unsecure location.
 
 > [!NOTE]
 > If you plan to use connection strings, you will need the Storage Account Contributor role or higher. You can also use any account with the `Microsoft.Storage/storageAccounts/listkeys/action` permission.
