--- conflicted
+++ resolved
@@ -9,17 +9,10 @@
   description: Develop on Azure using your favorite languages and tools. Azure supports development with C# and .NET, Java, JavaScript, Python, Azure PowerShell, and Azure CLI.
   ms.topic: hub-page
   ms.service: azure
-<<<<<<< HEAD
-  author: barbkess
-  ms.author: barbkess
-  manager: barbkess
-  ms.date: 07/01/2022
-=======
   author: mcleanbyron
   ms.author: mcleans
   manager: mcleans
-  ms.date: 12/28/2021
->>>>>>> c9a73c68
+  ms.date: 07/01/2022
 
 highlightedContent:
   items:
