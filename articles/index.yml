### YamlMime:Hub

title: Azure developer documentation
summary: Find the languages and tools you need to develop on Azure.
brand: azure ## Used for color theming of icons and hero area

metadata:
  title: Azure developer documentation
  description: Develop on Azure using your favorite languages and tools. Azure supports developement with C# and .NET, Java, JavaScript, Python, Azure PowerShell, and Azure CLI.
  ms.topic: hub-page
  author: barbkess
  ms.author: barbkess
  manager: barbkess
  ms.date: 04/15/2020

#highlightedContent:
#  itemType: architecture | concept | deploy | download | get-started | how-to-guide | learn | overview | quickstart | reference | tutorial | whats-new
#  items:
#    - title: Browse Python SDK
#      itemType: reference # controls the icon image and super-title text
#      url: https://docs.microsoft.com/python/api/?view=azure-python
#    - title: Browse JavaScript SDK
#      itemType: reference
#      url: https://docs.microsoft.com/javascript/api/
#    - title: Browse Java SDK
#      itemType: reference
#      url: https://docs.microsoft.com/java/api/
productDirectory:
#  title: Developer centers
#  summary: 
  items:
    # Card
    - title: Python
      imageSrc: https://docs.microsoft.com/media/logos/logo_python.svg
      links:
        - url: https://docs.microsoft.com/en-us/azure/developer/python/tutorial-vs-code-serverless-python-01
          text: Deploy serverless Python apps to Azure Functions
        - url: https://docs.microsoft.com/azure/developer/python/tutorial-deploy-app-service-on-linux-01
          text: Deploy Python apps to Azure App Service
        - url: https://docs.microsoft.com/azure/storage/blobs/storage-quickstart-blobs-python
          text: Manage storage blobs with the Azure SDK for Python
        - url: https://docs.microsoft.com/azure/sql-database/sql-database-connect-query-python
          text: Use Python to query Azure SQL Database
        - url: https://docs.microsoft.com/azure/data-factory/quickstart-create-data-factory-python
          text: Create an Azure Data Factory using Python
        - url: https://docs.microsoft.com/azure/developer/python/
          text: See more in the Python developer center
    - title: JavaScript
      imageSrc: https://docs.microsoft.com/media/logos/logo_js.svg
      links:
        - url: https://docs.microsoft.com/azure/javascript/tutorial-vscode-static-website-node-01?tabs=bash
          text: Create and deploy a static website
        - url: https://docs.microsoft.com/azure/javascript/tutorial-vscode-azure-app-service-node-01?tabs=bash
          text: Deploy a Node.js app to Azure App Service
        - url: https://docs.microsoft.com/azure/javascript/tutorial-vscode-serverless-node-01?tabs=bash
          text: Deploy an Azure Functions application
        - url: https://docs.microsoft.com/azure/javascript/tutorial-vscode-docker-node-01?tabs=bash
          text: Deploy a Node.js app using Docker containers
        - url: https://docs.microsoft.com/azure/cosmos-db/create-mongodb-nodejs?toc=/azure/javascript/toc.json&bc=/azure/javascript/breadcrumb/toc.json
          text: Migrate a MongoDB web app to Azure Cosmos DB
        - url: https://docs.microsoft.com/azure/javascript/
          text: See more in the JavaScript developer center
    - title: Java
      imageSrc: https://docs.microsoft.com/media/logos/logo_java.svg
<<<<<<< HEAD
      url: java/index.yml
    # Card
    - title: Go
      imageSrc: https://docs.microsoft.com/media/logos/logo_Go-lightblue.svg
      url: https://docs.microsoft.com/azure/developer/go/
#conceptualContent:
=======
      links:
        - url: https://docs.microsoft.com/azure/java/jdk/java-jdk-install
          text: Install the JDK for Azure and Azure Stack
        - url: https://docs.microsoft.com/azure/spring-cloud/spring-cloud-quickstart-launch-app-portal
          text: Deploy an Azure Spring Cloud app using the Azure portal
        - url: https://docs.microsoft.com/azure/app-service/app-service-web-get-started-java
          text: Create a Java app in Azure App Service
        - url: https://docs.microsoft.com/azure/java/spring-framework/configure-spring-boot-starter-java-app-with-azure-active-directory
          text: Use Spring Boot Starter for Azure Active Directory
        - url: https://docs.microsoft.com/azure/java/migration-overview
          text: Migrate Java Applications to Azure
        - url: https://docs.microsoft.com/azure/java/
          text: See more in the Java developer center
    - title: .NET
      imageSrc: https://docs.microsoft.com/azure/media/index/net-logo.svg
      links:
        - url: https://docs.microsoft.com/dotnet/azure/sdk/
          text: Azure SDK for .NET
        - url: https://docs.microsoft.com/dotnet/azure/intro
          text: Introduction to Azure and .NET
        - url: https://docs.microsoft.com/azure/app-service/app-service-web-get-started-dotnet
          text: Deploy an ASP.NET web app
        - url: https://docs.microsoft.com/azure/azure-functions/functions-create-your-first-function-visual-studio
          text: Build a serverless function
        - url: https://docs.microsoft.com/visualstudio/containers/container-tools?view=vs-2019
          text: ASP.NET Core and Docker
        - url: https://docs.microsoft.com/dotnet/azure/
          text: See more in the .NET developer center
    - title: Azure PowerShell
      imageSrc: https://docs.microsoft.com/media/logos/logo_powershell.svg
      links:
        - url: https://docs.microsoft.com/powershell/azure/new-azureps-module-az
          text: What is the new Az module?
        - url: https://docs.microsoft.com/powershell/azure/migrate-from-azurerm-to-az
          text: Migrate from AzureRM to Az
        - url: https://docs.microsoft.com/powershell/azure/install-az-ps
          text: Install
        - url: https://docs.microsoft.com/powershell/azure/authenticate-azureps
          text: Sign in 
        - url: https://docs.microsoft.com/powershell/azure/context-persistence
          text: Persist credential contexts 
        - url: https://docs.microsoft.com/powershell/azure/
          text: See more in the Azure PowerShell developer center
    - title: Azure CLI
      imageSrc: https://docs.microsoft.com/media/logos/logo_CLIgeneric.svg
      links:
        - url: https://docs.microsoft.com/cli/azure/get-started-with-azure-cli?view=azure-cli-latest
          text: Get started
        - url: https://docs.microsoft.com/cli/azure/install-azure-cli?view=azure-cli-latest
          text: Install
        - url: https://docs.microsoft.com/cli/azure/authenticate-azure-cli?view=azure-cli-latest
          text: Sign-in
        - url: https://docs.microsoft.com/en-us/cli/azure/query-azure-cli?view=azure-cli-latest
          text: Run a query on the output of a CLI command
        - url: https://docs.microsoft.com/en-us/cli/azure/azure-cli-vm-tutorial?view=azure-cli-latest
          text: Create a virtual machine
        - url: https://docs.microsoft.com/cli/azure/
          text: See more in the Azure CLI developer center
#tools:
#conceptualContent: 
>>>>>>> 157da39b
# itemType: architecture | concept | deploy | download | get-started | how-to-guide | learn | overview | quickstart | reference | tutorial | whats-new
#additionalContent:
additionalContent:
  sections:
    - title: Tools
      items:
        # Card
        - title: Visual Studio Code Azure Extensions
          summary: Use Azure directly from Visual Studio Code through extensions.
          url: https://code.visualstudio.com/docs/azure/extensions
        # Card
<<<<<<< HEAD
        - title: .NET SDK
          url: https://docs.microsoft.com/dotnet/azure/sdk/
        - title: Python SDK
          url: https://docs.microsoft.com/python/api/?view=azure-python
        # Card
        - title: JavaScript SDK
          url: https://docs.microsoft.com/javascript/api/
        # Card
        - title: Java SDK
          url: https://docs.microsoft.com/java/api/
        # Card
        - title: Spring on Azure
          url: https://docs.microsoft.com/azure/developer/java/spring-framework/
    - title: DevOps Tools
      items:
        # Card
        - title: Azure PowerShell
          summary: Use Azure PowerShell cmdlets to manage Azure resources directly from the PowerShell command line.
          url: https://docs.microsoft.com/powershell/azure/
        # Card
        - title: Azure CLI
          summary: Use Azure CLI commands to create and manage resources from the command-line.
          url: https://docs.microsoft.com/cli/azure/
=======
        - title: REST API
          summary: Use REST APIs to access your service's resources through HTTP operations.
          url: https://docs.microsoft.com/rest/api/
>>>>>>> 157da39b
        # Card
        - title: ARM Templates
          summary: Use Azure Resource Manager templates to define and configure your project with JSON files.
          url: https://docs.microsoft.com/en-us/azure/azure-resource-manager/templates/
        # Card
        - title: Azure DevOps
          summary: Use Azure DevOps to plan work, collaborate on code development, and build and deploy applications.
          url: https://docs.microsoft.com/azure/devops/?view=azure-devops
        # Card
        - title: GitHub Actions
          summary: Use GitHub Actions to automate, customize, and execute your software development workflows from within your repository.
          url: https://help.github.com/en/actions
        # Card
        - title: Jenkins
          summary: Use Jenkins to automate continuous integration and delivery (CI/CD) for your software projects.
          url: https://docs.microsoft.com/azure/jenkins/
        # Card
        - title: Terraform
          summary: Use Hashicorp Terraform to provision and manage cloud infrastructure.
          url: https://docs.microsoft.com/azure/terraform/
        # Card
        - title: Ansible
          summary: Use Ansible to automate cloud provisioning, configuration management, and application deployments.
          url: https://docs.microsoft.com/azure/developer/ansible/
        # Card
        - title: Chef
          summary: Use Chef to transform your virtual machine infrastructure on Azure into code.
          url: https://docs.microsoft.com/azure/developer/chef/
        - title: Maven
          summary: Use Maven to automate the way you build and manage Java projects. It works with other languages too.
          url: https://docs.microsoft.com/java/api/overview/azure/maven/README
        - title: Azure Toolkit for IntelliJ
          summary: Use Azure Toolkit for IntelliJ to create, develop, test, and deploy Azure applications from within the IntelliJ IDE.
          url: https://docs.microsoft.com/azure/developer/java/intellij/
        - title: Azure Toolkit for Eclipse
          summary: Use Azure Toolkit for Eclipse to create, develop, test, and deploy Azure applications from within the Eclipse IDE.
          url: https://docs.microsoft.com/azure/developer/java/eclipse/<|MERGE_RESOLUTION|>--- conflicted
+++ resolved
@@ -62,14 +62,6 @@
           text: See more in the JavaScript developer center
     - title: Java
       imageSrc: https://docs.microsoft.com/media/logos/logo_java.svg
-<<<<<<< HEAD
-      url: java/index.yml
-    # Card
-    - title: Go
-      imageSrc: https://docs.microsoft.com/media/logos/logo_Go-lightblue.svg
-      url: https://docs.microsoft.com/azure/developer/go/
-#conceptualContent:
-=======
       links:
         - url: https://docs.microsoft.com/azure/java/jdk/java-jdk-install
           text: Install the JDK for Azure and Azure Stack
@@ -130,7 +122,6 @@
           text: See more in the Azure CLI developer center
 #tools:
 #conceptualContent: 
->>>>>>> 157da39b
 # itemType: architecture | concept | deploy | download | get-started | how-to-guide | learn | overview | quickstart | reference | tutorial | whats-new
 #additionalContent:
 additionalContent:
@@ -142,35 +133,9 @@
           summary: Use Azure directly from Visual Studio Code through extensions.
           url: https://code.visualstudio.com/docs/azure/extensions
         # Card
-<<<<<<< HEAD
-        - title: .NET SDK
-          url: https://docs.microsoft.com/dotnet/azure/sdk/
-        - title: Python SDK
-          url: https://docs.microsoft.com/python/api/?view=azure-python
-        # Card
-        - title: JavaScript SDK
-          url: https://docs.microsoft.com/javascript/api/
-        # Card
-        - title: Java SDK
-          url: https://docs.microsoft.com/java/api/
-        # Card
-        - title: Spring on Azure
-          url: https://docs.microsoft.com/azure/developer/java/spring-framework/
-    - title: DevOps Tools
-      items:
-        # Card
-        - title: Azure PowerShell
-          summary: Use Azure PowerShell cmdlets to manage Azure resources directly from the PowerShell command line.
-          url: https://docs.microsoft.com/powershell/azure/
-        # Card
-        - title: Azure CLI
-          summary: Use Azure CLI commands to create and manage resources from the command-line.
-          url: https://docs.microsoft.com/cli/azure/
-=======
         - title: REST API
           summary: Use REST APIs to access your service's resources through HTTP operations.
           url: https://docs.microsoft.com/rest/api/
->>>>>>> 157da39b
         # Card
         - title: ARM Templates
           summary: Use Azure Resource Manager templates to define and configure your project with JSON files.
