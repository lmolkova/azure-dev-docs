---
title: Make your project compatible with Azure Developer CLI (preview)
description: How to convert an app to an Azure developer enabled template.
author: hhunter-ms
ms.author: hannahhunter
ms.date: 08/11/2022
ms.service: azure-dev-cli
ms.topic: how-to
ms.custom: devx-track-azdevcli
zone_pivot_group_filename: developer/azure-developer-cli/azd-zone-pivot-groups.json
zone_pivot_groups: make-azure-developer-cli-compatible-set
---

# Make your project compatible with Azure Developer CLI (preview)

Azure Developer CLI (`azd`) enables developers to create apps from [templates](./azd-templates.md) stored in GitHub repositories. Microsoft provides [several templates](overview.md?branch=pr-en-us-3070&tabs=nodejs#azure-developer-cli-templates) to get you started. In this article, you learn how to enable your own project as a template.

## Understand the `azd` architecture

The following diagram gives a quick overview of the process to create an `azd` template:

:::image type="content" source="media/make-azd-compatible/workflow.png" alt-text="Diagram of Azure Developer CLI template workflow.":::

All `azd` templates have the same file structure, based on `azd` conventions. The following hierarchy shows the directory structure you'll build in this tutorial. For the complete directory structure, refer to the [azd conventions](#azd-conventions) section.

```txt
├── .github                    [ Configure GitHub workflow ]
├── infra                      [ Creates and configures Azure resources ]
│   ├── main.bicep             [ Main infrastructure file ]
│   ├── main.parameters.json   [ Parameters file ]
│   └── resources.bicep        [ Resources file ]
└── azure.yaml                 [ Describes the app and type of Azure resources]
```

## Create the project and source directories

::: zone pivot="azd-create"

1. Create a new directory for your project and change into it. This directory is your `project directory`.

1. Add your app source code either:

   - To the root of your project directory, or
   - In a subdirectory `src`, or `source directory`, which can be the same as your project directory.

::: zone-end

::: zone pivot="azd-convert"

1. Run the following command to clone the [Python Flask web app](/azure/app-service/quickstart-python?tabs=flask%2Cwindows%2Cazure-portal%2Cterminal-bash%2Cvscode-deploy%2Cdeploy-instructions-azportal%2Cdeploy-instructions-zip-azcli):

    ```bash
    git clone https://github.com/Azure-Samples/msdocs-python-flask-webapp-quickstart
    ```

   Optionally, to see the sample working, follow the instructions to [run the app locally](/azure/app-service/quickstart-python?tabs=flask%2Cwindows%2Cazure-portal%2Cterminal-bash%2Cvscode-deploy%2Cdeploy-instructions-azportal%2Cdeploy-instructions-zip-azcli#1---sample-app).

1. Change the current directory to `msdocs-python-flask-webapp-quickstart`.

::: zone-end

## Initialize a new environment

1. Run the following command to initialize the project. 

    ```bash
    azd init
    ```

1. Select **Empty Template** from the list of project templates.

1. Supply/select the appropriate values for your environment.

   | Parameter | Description |
   | --------- | ----------- |
   | `Environment Name` | Prefix for the resource group that will be created to hold all Azure resources. [What is an Environment Name in `azd`?](./faq.yml#what-is-an-environment-name) |
   | `Azure Location`   | The Azure location where your resources will be deployed. |
   | `Azure Subscription` | The Azure Subscription where your resources will be deployed. |

    **Key points**
    After you run `azd init`:

    - A directory called `.azure` is created.
    - Within the `.azure` directory, a directory is created: `<environment_name>`.
    - Within the `\.azure\<your environment_name>` directory, a file named `.env` is created.
    - The `.env` file contains information such as the values you supplied: 
      - Environment name
      - Location
      - Azure subscription
    - A file named `azure.yaml` is created in the root of your project.

## Add Bicep files

To provision the Azure resources, Bicep files need to be created within a directory called `infra`. In this section, you'll see how to perform this step by provisioning Azure App Service resources.

As this sample provisions App Service resources, you need:

- An Azure App Service Plan
- An Azure App Service running on Linux

For samples, refer to [sample Azure App Service Bicep files](/azure/app-service/samples-bicep). However, you can use the information in this section with [any supported host](./overview.md#supported-azure-compute-services-host).

1. Create a directory named `infra` in your project directory and change into it.

1. Create a new file named `main.parameters.json`. Insert the environment variables (found in the `.env` file in your project's `.azure/<environment_name>` directory). For example:

    ```json
    {
        "$schema": "https://schema.management.azure.com/schemas/2019-04-01/deploymentParameters.json#",
        "contentVersion": "1.0.0.0",
        "parameters": {
            "name": {
            "value": "${AZURE_ENV_NAME}"
            },
            "location": {
            "value": "${AZURE_LOCATION}"
            },
            "principalId": {
            "value": "${AZURE_PRINCIPAL_ID}"
            }
        }
    }
    ```

1. Create a file named `main.bicep` as the main entry point. Declare the parameters you included in `main.parameters.json`. 

   For more information, see [Parameters in Bicep](/azure/azure-resource-manager/bicep/parameters). You can also refer to the `main.bicep` of an [Azure Developer CLI template](./azd-templates.md) (such as [todo-nodejs-mongo template](https://github.com/Azure-Samples/todo-nodejs-mongo/blob/main/infra/main.bicep)) and remove the outputs you don't need. 

   For example:

    ```bicep
    targetScope = 'subscription'

    @minLength(1)
    @maxLength(50)
    @description('Name of the the environment which is used to generate a short unique hash used in all resources.')
    param name string

    @minLength(1)
    @description('Primary location for all resources')
    param location string

    @description('Id of the user or app to assign app roles')
    param principalId string = ''

    resource resourceGroup 'Microsoft.Resources/resourceGroups@2020-06-01' = {
        name: 'rg-${name}'
        location: location
        tags: tags
    }

    var resourceToken = toLower(uniqueString(subscription().id, name))
    var tags = {
        'azd-env-name': name
    }

    module resources './resources.bicep' = {
        name: 'resources-${resourceToken}'
        scope: resourceGroup
        params: {
            location: location
            principalId: principalId
            resourceToken: resourceToken
            tags: tags
        }
    }

    output APP_WEB_BASE_URL string = resources.outputs.WEB_URI
    output AZURE_LOCATION string = location
    
    ```
  
    In this sample, a unique string is generated based on subscription ID and used as a resource token. This token is appended to the name of all Azure resources created by azd. `azd` uses tags to identify resources so you can modify the names based on your organization's naming convention.

1. Create a file named `resources.bicep`.

1. Declare the following parameters:
<<<<<<< HEAD

    ```json
=======
    
    ```bicep
>>>>>>> 301bea8c
    param location string
    param principalId string = ''
    param resourceToken string
    param tags object
    param sku string = 'S1' 
    param linuxFxVersion string = 'PYTHON|3.8'
    ```
<<<<<<< HEAD

1. Add the following code, replacing `web` with the name of your service.
=======
    
1. Add the following code, to add a tag named azd-service-name with the value of web to your Azure resource. `azd` uses this tag to determine what resource to deploy your application to. The value should match the name of your service as defined in [azure.yaml](#update-azureyaml).
>>>>>>> 301bea8c

    ```bicep
    tags: union(tags, {
      'azd-service-name': 'web'
      })
    ```

1. Add the following code for zip deployment.

    ```bicep
    resource appSettings 'config' = {
      name: 'appsettings'
      properties: {
        'SCM_DO_BUILD_DURING_DEPLOYMENT': 'true'
        }
      }
    ```

1. The following code represents a complete `resources.bicep` file that creates an Azure App Service for hosting a Python web app:

    ```bicep
    param location string
    param principalId string = ''
    param resourceToken string
    param tags object
    param sku string = 'S1' 
    param linuxFxVersion string = 'PYTHON|3.8'
    
    resource appServicePlan 'Microsoft.Web/serverfarms@2020-06-01' = {
      name: 'plan-${resourceToken}'
      location: location
      tags: tags
      sku: {
        name: sku
      }
      kind: 'linux'
      properties: {
      reserved: true
      }
    }
    
    resource web 'Microsoft.Web/sites@2020-06-01' = {
      name: 'app-web-${resourceToken}'
      location: location
      tags: union(tags, {
        'azd-service-name': 'web'
        })
      kind: 'app'
      properties: {
        serverFarmId: appServicePlan.id
        siteConfig: {
        linuxFxVersion: linuxFxVersion
        }
      }
    
      resource appSettings 'config' = {
        name: 'appsettings'
        properties: {
          'SCM_DO_BUILD_DURING_DEPLOYMENT': 'true'
          }
        }
      }
    
      output WEB_URI string = 'https://${web.properties.defaultHostName}'
    ```

1. Run the following command to provision the Azure resources.

    ```bash
    azd provision
    ```
<<<<<<< HEAD

    **Key points**

    After you run `azd provision`:

    - The Azure resources are created under the resource group `<environment_name>-rg`.
=======
    
    **Key points:**
    - After you run `azd provision`, the Azure resources are created under the resource group `rg-<environment_name>`.
>>>>>>> 301bea8c
    - The web end point is added to `.env` file in the project's `.azure/<environment_name>` directory.

## Update azure.yaml

To deploy the app, `azd` needs to know more about your app. Specify the app's source code location, the app type, and the Azure service that will be hosting your app in the `azure.yaml` file.

1. Edit `azure.yaml` by adding the following lines:

    ```yml
    name: msdocs-python-flask-webapp-quickstart
    services:
      web:
        project: .
        language: py
        host: appservice
    ```

    | Value | Description |
    | ----- | ----------- |
    | `name` | Root element. Required. Name of the app. |
    | `services` | Root element. Required. Definition of services that is part of the app. |
    | `web` | Required. Name of the service. Can be any name, for example, api, web. This name needs to be the same as the `azd-service-name` value you specified earlier. |
    | `project` | Required. Path to the service source code directory. Use **src/web** if your source code is found under /src/web. |
    | `language` | Service implementation language. `py` for Python. If not specified, .NET will be assumed. |
    | `host` | Type of Azure resource used for service implementation. "appservice" for Azure App Service. If not required, appservice is assumed. |

    For full details, refer to [azure.yaml.json](https://github.com/Azure/azure-dev/blob/main/schemas/v1.0/azure.yaml.json/).

1. Run the following command to deploy the app to Azure:

    ```bash
    azd deploy
    ```

    **Key points**
    After running `azd deploy`, the service **web** is deployed to the app service you previously provisioned.

1. Use your browser to open the end point to test your app.

Your project is now compatible with Azure Developer CLI and can be used as a template!

> [!NOTE]
> You can run `azd up` to perform both `azd provision` and `azd deploy` in a single step. If you wish to create a new environment, run `azd env new`.

## Configure a DevOps pipeline

1. Within your project directory, create a directory named `.github`.

1. Within the `.github` directory, create a directory named `workflows`.

1. Copy the **azure-dev.yml** file from any [azd template](./azd-templates.md) (for example, [todo-nodejs-mongo template](https://github.com/Azure-Samples/todo-nodejs-mongo/blob/main/.github/workflows/azure-dev.yml)) and paste as new file into the `.github/workflows` directory.

1. Run the following command to push updates to the repository. The GitHub Actions workflow is triggered because of the update.

    ```bash
    azd pipeline config    
    ```

1. Using your browser, go to the GitHub repository for your project.

1. Select **Actions** to see the workflow running.

::: zone pivot="azd-convert"

> [!NOTE]
> `.venv` should be added to the `.gitignore` file

::: zone-end

## Clean up resources

When you no longer need the resources created in this article, run the following command:

``` bash
azd down
```

## `azd` conventions

The following hierarchy shows the complete directory structure of an `azd` template.

```txt
├── .devcontainer              [ For DevContainer ]
├── .github                    [ Configure GitHub workflow ]
├── .vscode                    [ VS Code workspace ]
├── assets                     [ Assets used by README.MD ]
├── infra                      [ Creates and configures Azure resources ]
│   ├── main.bicep             [ Main infrastructure file ]
│   ├── main.parameters.json   [ Parameters file ]
│   └── resources.bicep        [ Resources file ]
├── src                        [ Contains directories for the app code ]
└── azure.yaml                 [ Describes the app and type of Azure resources]
```

## See also

- [Create Bicep files with Visual Studio Code](/azure/azure-resource-manager/bicep/quickstart-create-bicep-use-visual-studio-code?tabs=CLI) for an introduction to working with Bicep files.
- [Bicep Samples](/samples/browse/?languages=bicep)
- [How to decompile Azure Resource Manager templates (ARM templates) to Bicep](/azure/azure-resource-manager/bicep/decompile?tabs=azure-cli)

## Next steps

> [!div class="nextstepaction"]
> [Azure Developer CLI FAQ](./faq.yml)<|MERGE_RESOLUTION|>--- conflicted
+++ resolved
@@ -175,13 +175,8 @@
 1. Create a file named `resources.bicep`.
 
 1. Declare the following parameters:
-<<<<<<< HEAD
-
-    ```json
-=======
-    
-    ```bicep
->>>>>>> 301bea8c
+    
+    ```bicep
     param location string
     param principalId string = ''
     param resourceToken string
@@ -189,13 +184,8 @@
     param sku string = 'S1' 
     param linuxFxVersion string = 'PYTHON|3.8'
     ```
-<<<<<<< HEAD
-
-1. Add the following code, replacing `web` with the name of your service.
-=======
     
 1. Add the following code, to add a tag named azd-service-name with the value of web to your Azure resource. `azd` uses this tag to determine what resource to deploy your application to. The value should match the name of your service as defined in [azure.yaml](#update-azureyaml).
->>>>>>> 301bea8c
 
     ```bicep
     tags: union(tags, {
@@ -267,18 +257,9 @@
     ```bash
     azd provision
     ```
-<<<<<<< HEAD
-
-    **Key points**
-
-    After you run `azd provision`:
-
-    - The Azure resources are created under the resource group `<environment_name>-rg`.
-=======
-    
+   
     **Key points:**
     - After you run `azd provision`, the Azure resources are created under the resource group `rg-<environment_name>`.
->>>>>>> 301bea8c
     - The web end point is added to `.env` file in the project's `.azure/<environment_name>` directory.
 
 ## Update azure.yaml
