---
author: hhunter-ms
ms.service: azure-dev-cli
ms.topic: include
ms.date: 12/21/2022
ms.author: hannahhunter
---

## Pre-requisites

Before you get started using `azd`, ensure you have:

- Installed:
  - [Git](https://git-scm.com/)
<<<<<<< HEAD
  - [GitHub CLI v2.3+](https://github.com/cli/cli) **(only required for `azd pipeline config` when using GitHub Actions)**
  - [Azure CLI (v 2.38.0+)](/cli/azure/install-azure-cli)
=======
  - [GitHub CLI v2.3+](https://github.com/cli/cli)
>>>>>>> 10414621
- An Azure account with an active subscription. [Create one for free](https://azure.microsoft.com/free/?WT.mc_id=A261C142F).

## Install `azd`

### [Windows](#tab/windows)

```azdeveloper
powershell -ex AllSigned -c "Invoke-RestMethod 'https://aka.ms/install-azd.ps1' | Invoke-Expression"
```

### [Linux/MacOS](#tab/linuxmac)

```azdeveloper
curl -fsSL https://aka.ms/install-azd.sh | bash 
```

---

## Uninstall `azd`

To uninstall the `azd`:

### [Windows](#tab/windows)

```azdeveloper
powershell -ex AllSigned -c "Invoke-RestMethod 'https://aka.ms/uninstall-azd.ps1' | Invoke-Expression"
```

### [Linux/MacOS](#tab/linuxmac)

```azdeveloper
curl -fsSL https://aka.ms/uninstall-azd.sh | bash 
```

---<|MERGE_RESOLUTION|>--- conflicted
+++ resolved
@@ -12,12 +12,7 @@
 
 - Installed:
   - [Git](https://git-scm.com/)
-<<<<<<< HEAD
   - [GitHub CLI v2.3+](https://github.com/cli/cli) **(only required for `azd pipeline config` when using GitHub Actions)**
-  - [Azure CLI (v 2.38.0+)](/cli/azure/install-azure-cli)
-=======
-  - [GitHub CLI v2.3+](https://github.com/cli/cli)
->>>>>>> 10414621
 - An Azure account with an active subscription. [Create one for free](https://azure.microsoft.com/free/?WT.mc_id=A261C142F).
 
 ## Install `azd`
