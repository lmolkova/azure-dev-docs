- name: Azure Developer CLI
  expanded: true
  items:
  - name: Azure Developer CLI overview
    href: index.yml
  - name: What is Azure Developer CLI?
    href: overview.md
  - name: Get started
    items:
    - name: Supported languages and environments
      href: supported-languages-environments.md
    - name: Install or update azd
      href: install-azd.md
    - name: Choose an azd template
      href: azd-templates.md
    - name: Deploy an azd template
      href: get-started.md
  - name: Deployment
    items:
    - name: Configure deployment pipeline
      href: configure-devops-pipeline.md
    - name: Resource Group Scoped Deployments
      href: resource-group-scoped-deployments.md
  - name: Configuration
    items:
    - name: Manage environment variables
      href: manage-environment-variables.md
    - name: Customize workflows using command and event hooks
      href: azd-extensibility.md
    - name: Switch to Terraform as IaC provider
      href: use-terraform-for-azd.md
  - name: Create templates
    items:
    - name: Make your project azd-compatible
      href: make-azd-compatible.md
  - name: Integration and remote environments
    items:
    - name: Remote Environment Support
      href: remote-environments-support.md
    - name: Azure Deployment Environments integration
      href: ade-integration.md
    - name: .NET Aspire integration and deployment
      href: /dotnet/aspire/deployment/azure/aca-deployment-azd-in-depth?toc=/azure/developer/azure-developer-cli/toc.json&bc=/azure/developer/azure-developer-cli/breadcrumb/toc.json
<<<<<<< HEAD
    - name: Use azd in sovereign clouds
      href: sovereign-clouds.md
  - name: Troubleshoot
    href: troubleshoot.md
=======
    - name: Deploy .NET Aspire apps using pipelines
      href: /dotnet/aspire/deployment/azure/aca-deployment-github-actions?toc=/azure/developer/azure-developer-cli/toc.json&bc=/azure/developer/azure-developer-cli/breadcrumb/toc.json
  - name: Monitor and debug
    items:
    - name: Run and debug
      href: debug.md
    - name: Troubleshoot
      href: troubleshoot.md
    - name: Monitor your project
      href: monitor-your-app.md
>>>>>>> fe7d337e
  - name: Feature versioning and release strategy
    href: feature-versioning.md
  - name: Frequently asked questions (FAQ)
    href: faq.yml
  - name: Reference
    items:
    - name: azure.yaml
      href: azd-schema.md
    - name: Reference
      href: reference.md<|MERGE_RESOLUTION|>--- conflicted
+++ resolved
@@ -41,14 +41,10 @@
       href: ade-integration.md
     - name: .NET Aspire integration and deployment
       href: /dotnet/aspire/deployment/azure/aca-deployment-azd-in-depth?toc=/azure/developer/azure-developer-cli/toc.json&bc=/azure/developer/azure-developer-cli/breadcrumb/toc.json
-<<<<<<< HEAD
+    - name: Deploy .NET Aspire apps using pipelines
+      href: /dotnet/aspire/deployment/azure/aca-deployment-github-actions?toc=/azure/developer/azure-developer-cli/toc.json&bc=/azure/developer/azure-developer-cli/breadcrumb/toc.json
     - name: Use azd in sovereign clouds
       href: sovereign-clouds.md
-  - name: Troubleshoot
-    href: troubleshoot.md
-=======
-    - name: Deploy .NET Aspire apps using pipelines
-      href: /dotnet/aspire/deployment/azure/aca-deployment-github-actions?toc=/azure/developer/azure-developer-cli/toc.json&bc=/azure/developer/azure-developer-cli/breadcrumb/toc.json
   - name: Monitor and debug
     items:
     - name: Run and debug
@@ -57,7 +53,6 @@
       href: troubleshoot.md
     - name: Monitor your project
       href: monitor-your-app.md
->>>>>>> fe7d337e
   - name: Feature versioning and release strategy
     href: feature-versioning.md
   - name: Frequently asked questions (FAQ)
