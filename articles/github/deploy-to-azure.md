--- 
title: Deploy apps from GitHub to Azure  
description: Support to deploy apps from GitHub to Azure   
author: N-Usha 
ms.author: ushan 
ms.topic: reference
ms.service: azure 
ms.date: 11/19/2020
ms.custom: github-actions-azure
---


# Deploy apps from GitHub to Azure

The following articles provide support to deploy apps from GitHub to Azure.  

## Azure App Service

- [Deploy to Azure Web Apps using GitHub Actions](/azure/app-service/deploy-github-actions)  
- [Deploy a custom container to App Service using GitHub Actions](/azure/app-service/deploy-container-github-action)
- [Deploy to Azure App Service using Visual Studio Code](/azure/devops/pipelines/targets/deploy-to-azure-vscode)

## Azure Functions

- [Deploy a function app continuously from GitHub](/azure/azure-functions/scripts/functions-cli-create-function-app-github-continuous)  
- [Deploy to Azure Functions using GitHub Actions](/azure/azure-functions/functions-how-to-github-actions)   

<<<<<<< HEAD
## Azure Storage

- [Set up a GitHub Actions workflow to deploy your static website in Azure Storage](/azure/storage/blobs/storage-blobs-static-site-github-actions)

## Azure Container Instances
- [Configure a GitHub action to create a container instance](/azure/container-instances/container-instances-github-action)
=======
## Azure App Configuration

- [Sync your GitHub repository to App Configuration](/azure/azure-app-configuration/concept-github-action)
>>>>>>> f9f6bee0

## Azure Kubernetes Service

- [Use GitHub Actions to deploy to Kubernetes](/azure/aks/kubernetes-action)  
- [Deploy to Azure Dev Spaces using GitHub Actions](/azure/dev-spaces/how-to/github-actions)

## Azure DevOps Pipelines

- [Trigger a Pipeline run from GitHub Actions](/azure/devops/pipelines/ecosystems/github-actions)

## Azure Resource Manager templates

- [Deploy Azure Resource Manager templates by using GitHub Actions](/azure/azure-resource-manager/templates/deploy-github-actions)

## Azure Machine Learning
- [Use GitHub Actions with Azure Machine Learning](/azure/machine-learning/how-to-github-actions-machine-learning)<|MERGE_RESOLUTION|>--- conflicted
+++ resolved
@@ -25,18 +25,16 @@
 - [Deploy a function app continuously from GitHub](/azure/azure-functions/scripts/functions-cli-create-function-app-github-continuous)  
 - [Deploy to Azure Functions using GitHub Actions](/azure/azure-functions/functions-how-to-github-actions)   
 
-<<<<<<< HEAD
+## Azure App Configuration
+
+- [Sync your GitHub repository to App Configuration](/azure/azure-app-configuration/concept-github-action)
+
 ## Azure Storage
 
 - [Set up a GitHub Actions workflow to deploy your static website in Azure Storage](/azure/storage/blobs/storage-blobs-static-site-github-actions)
 
 ## Azure Container Instances
 - [Configure a GitHub action to create a container instance](/azure/container-instances/container-instances-github-action)
-=======
-## Azure App Configuration
-
-- [Sync your GitHub repository to App Configuration](/azure/azure-app-configuration/concept-github-action)
->>>>>>> f9f6bee0
 
 ## Azure Kubernetes Service
 
