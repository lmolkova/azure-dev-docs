--- conflicted
+++ resolved
@@ -10,7 +10,7 @@
 ---
 
 
-# What is GitHub Actions for Azure?
+# What is GitHub Actions for Azure
 
 [GitHub Actions](https://help.github.com/articles/about-github-actions) helps you automate your software development workflows from within GitHub. You can deploy workflows in the same place where you store code and collaborate on pull requests and issues.
 
@@ -57,12 +57,13 @@
 > [!div class="nextstepaction"]
 > [Learning path, Automate your workflow with GitHub Actions](https://docs.microsoft.com/learn/modules/github-actions-automate-tasks/)
 
-<<<<<<< HEAD
 > [!div class="nextstepaction"]
 > [Learning Lab, Continuous Delivery with Azure](https://lab.github.com/githubtraining/github-actions:-continuous-delivery-with-azure)
   
-=======
-Deploy a Static Web app:
+
+## See more GitHub Actions
+
+### Deploy a Static Web app:
 - [Azure/static-web-apps-deploy](/azure/static-web-apps/getting-started?tabs=angular)
 
 
@@ -71,18 +72,18 @@
 - [Azure/appservice-settings](https://github.com/Azure/appservice-settings) 
 - [Azure App Service settings](https://github.com/Azure/appservice-settings)  
 
-## Deploy a serverless app
+### Deploy a serverless app
 
 - [Azure Functions](https://github.com/Azure/functions-action)  
 - [Azure Functions for Containers](https://github.com/Azure/webapps-container-deploy)  
  
-## Build and Deploy containerized apps
+### Build and Deploy containerized apps
 
 - [Docker login](https://github.com/Azure/docker-login)  
 - [Deploy to Azure Container Instances](https://github.com/Azure/aci-deploy)
 - [Container scanning action](https://github.com/Azure/container-scan)
 
-## Deploy to Kubernetes
+### Deploy to Kubernetes
 
 - [Kubectl tool installer](https://github.com/Azure/setup-kubectl)  
 - [Kubernetes set context](https://github.com/Azure/k8s-set-context)  
@@ -92,39 +93,38 @@
 - [Setup Helm](https://github.com/Azure/setup-helm)  
 - [Kubernetes bake](https://github.com/Azure/k8s-bake)  
 
-## Create Virtual Machine Images
+### Create Virtual Machine Images
 - [Build Azure Virtual Machine Images](https://github.com/Azure/build-vm-image)
 
-## Train and Deploy a machine learning model 
+### Train and Deploy a machine learning model 
 
 - [Login](https://github.com/Azure/aml-workspace) 
 - [Train](https://github.com/Azure/aml-run)
 - [Deploy Model](https://github.com/Azure/aml-deploy)
 
-## Deploy to databases
+### Deploy to databases
 
 - [Azure SQL database](https://github.com/Azure/sql-action)  
 - [Azure MySQL action](https://github.com/Azure/mysql-action)  
 
-## Azure Policy Integrations
+### Azure Policy Integrations
 
 - [Azure Policy Compliance Scan](https://github.com/Azure/policy-compliance-scan) 
 - [Manage Azure Policy](https://github.com/Azure/manage-azure-policy)
 
-## Trigger a run in Azure Pipelines
+### Trigger a run in Azure Pipelines
 
 - [Azure Pipelines](https://github.com/Azure/pipelines)  
  
-## Utility actions
+### Utility actions
 
 - [Variable substitution](https://github.com/Microsoft/variable-substitution) 
 
 
-## Additional resources
+### Additional resources
 
 The following GitHub resources are available to support using GitHub to deploy your apps to Azure.  
 
 - [Marketplace for GitHub Actions for Azure](https://github.com/marketplace?query=Azure&type=actions)
 - [Learning Lab, Continuous Delivery with Azure](https://lab.github.com/githubtraining/github-actions:-continuous-delivery-with-azure)
-- [Starter Action Workflows to deploy to Azure](https://github.com/Azure/actions-workflow-samples)
->>>>>>> 2882a9b4
+- [Starter Action Workflows to deploy to Azure](https://github.com/Azure/actions-workflow-samples)