{
  "build": {
    "content": [
      {
        "files": [
          "**/*.md",
          "**/*.yml"
        ],
        "exclude": [
          "**/obj/**",
          "**/includes/**",
          "_themes/**",
          "_themes.pdf/**",
          "**/docfx.json",
          "_repo.en-us/**",
          "README.md",
          "LICENSE",
          "LICENSE-CODE",
          "ThirdPartyNotices.md"
        ]
      }
    ],
    "resource": [
      {
        "files": [
          "**/*.png",
          "**/*.jpg",
          "**/*.gif",
          "**/*.svg"
        ],
        "exclude": [
          "**/obj/**",
          "**/includes/**",
          "_themes/**",
          "_themes.pdf/**",
          "**/docfx.json",
          "_repo.en-us/**"
        ]
      }
    ],
    "overwrite": [],
    "externalReference": [],
    "globalMetadata": {
      "breadcrumb_path": "/azure/developer/breadcrumb/toc.json",
      "extendBreadcrumb": true,
      "feedback_system": "None"
    },
    "fileMetadata": {
<<<<<<< HEAD
      "ms.devlang": {
        "java/**/*.md": "java"
      },
      "ms.service": {
        "java/**/*.md": "azure-java"
      },
      "manager": {
        "java/**/*.md": "barbkess"
      },
      "ms.author": {
        "java/**/*.md": "brendm"
      },
      "author": {
        "java/**/*.md": "bmitchell287"
      },
      "ms.topic": {
        "**/includes/**/*.md": "include"
=======
      "author": {
        "**/go/*.md": "barbkess"        
      },
      "manager": {
        "**/go/*.md": "barbkess"        
      },
      "ms.author": {
        "**/go/*.md": "barbkess"        
      },      
      "ms.devlang": {
        "**/go/*.md": "go"
      },      
      "ms.service": {
        "**/go/*.md": "azure"
      },
      "ms.topic": {
        "**/go/includes/**/*.md": "include"
>>>>>>> 28c5a2a3
      }
    },
    "template": [],
    "dest": "azure-dev-docs",
    "markdownEngineName": "markdig"
  }
}<|MERGE_RESOLUTION|>--- conflicted
+++ resolved
@@ -46,7 +46,6 @@
       "feedback_system": "None"
     },
     "fileMetadata": {
-<<<<<<< HEAD
       "ms.devlang": {
         "java/**/*.md": "java"
       },
@@ -64,7 +63,6 @@
       },
       "ms.topic": {
         "**/includes/**/*.md": "include"
-=======
       "author": {
         "**/go/*.md": "barbkess"        
       },
@@ -82,7 +80,6 @@
       },
       "ms.topic": {
         "**/go/includes/**/*.md": "include"
->>>>>>> 28c5a2a3
       }
     },
     "template": [],
