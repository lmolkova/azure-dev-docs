--- conflicted
+++ resolved
@@ -11,26 +11,6 @@
 In this article, learn GraphQL API basics. 
 
 [!INCLUDE [GraphQL basics](../../../includes/graphql-basics.md)]
-<<<<<<< HEAD
-=======
-
-## Looking for a different Graph?
-
-These other resources may be what you were looking for. 
-
-|Term/product|Description|
-|--|--|
-|[Microsoft Graph](/graph/overview)|Microsoft Graph is the gateway to data and intelligence in Microsoft 365. It provides a unified programmability model that you can use to access the tremendous amount of data in Microsoft 365, Windows 10, and Enterprise Mobility + Security. Use the wealth of data in Microsoft Graph to build apps for organizations and consumers that interact with millions of users.|
-|Graph database: [Gremlin API in Azure Cosmos DB](/azure/cosmos-db/graph-introduction) |Azure Cosmos DB is the globally distributed, multi-model database service from Microsoft for mission-critical applications. It is a multi-model database and supports document, key-value, graph, and column-family data models. Azure Cosmos DB provides a graph database service via the Gremlin API on a fully managed database service designed for any scale.|
-
-## GraphQL samples
-
-GraphQL samples include:
-
-* [Azure Function - Hello world](https://github.com/azure-samples/js-e2e-azure-function-graphql-hello) - simplest hello world API. 
-* [Azure Function - CRUD](https://github.com/azure-samples/js-e2e-azure-function-graphql-crud-operations) - In-memory database with create, read, and update (CRUD) operations.
-* [Azure Static web app](https://github.com/azure-samples/js-e2e-graphql-cosmosdb-static-web-app) - Trivia game built with React client and Azure Function API with data stored in Cosmos DB
->>>>>>> c661cf0b
 
 ## Next steps
 
