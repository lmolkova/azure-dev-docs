--- conflicted
+++ resolved
@@ -1,9 +1,5 @@
 ---
-<<<<<<< HEAD
-title: Create and run a local Node.js app
-=======
 title: Create the Node.js Azure App Service from Visual Studio Code
->>>>>>> 24871251
 description: Tutorial part 2, create the Node.js app and run it locally
 ms.topic: conceptual
 ms.date: 03/04/2020
