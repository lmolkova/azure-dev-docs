---
title: Clean up resources after deploying a Node.js app to Azure using the Azure CLI
description: Tutorial part 7, clean up resources
ms.topic: conceptual
ms.date: 09/24/2019
ms.custom: devx-track-javascript
---

<<<<<<< HEAD
# Clean up resources after deploying to Azure App Service with the Azure CLI
=======
# Part 7: Clean up resources
>>>>>>> 24871251

[Previous step: Make changes and redeploy](tutorial-vscode-docker-node-06.md)

The App Service you created includes a backing App Service Plan that can incur costs. To clean up the resources, run the following command at a terminal or command prompt:

```azurecli
az group delete --name myResourceGroup
```

You can also visit the [Azure portal](https://portal.azure.com), select **Resource groups** from the left-side navigation pane, select the resource group that was created in the process of this tutorial, and then use the **Delete resource group** command.

> [!div class="nextstepaction"]
> [I'm done](node-howto-deploy-web-app.md) [I ran into an issue](https://www.research.net/r/PWZWZ52?tutorial=node-deployment&step=clean-up-resources)<|MERGE_RESOLUTION|>--- conflicted
+++ resolved
@@ -6,11 +6,7 @@
 ms.custom: devx-track-javascript
 ---
 
-<<<<<<< HEAD
-# Clean up resources after deploying to Azure App Service with the Azure CLI
-=======
 # Part 7: Clean up resources
->>>>>>> 24871251
 
 [Previous step: Make changes and redeploy](tutorial-vscode-docker-node-06.md)
 
