- name: Azure for JavaScript & Node.js developers
  href: index.yml
  items:
  - name: Get started on Azure with JavaScript
    items:
    - name: Set up your dev environment
      href: configure-local-development-environment.md
    - name: Set up service principal
      href: node-sdk-azure-authenticate-principal.md
    - name: Authenticate to Azure
      href: node-sdk-azure-authenticate.md
  - name: Quickstarts
    expanded: true
    items:
    - name: App hosting
      items:
      - name: Azure Static Web apps
        href: /azure/static-web-apps/getting-started
      - name: Static sites from Storage
        href: tutorial-vscode-static-website-node-01.md
      - name: Node.js web apps and APIs
        href: tutorial-vscode-azure-app-service-node-01.md
      - name: Deno APIs
        href: tutorial-visual-studio-code-azure-app-service-deno-01.md
      - name: Serverless
        href: tutorial-vscode-serverless-node-01.md
      - name: Docker
        href: tutorial-vscode-docker-node-01.md
      - name: Kubernetes
        href: /azure/aks/kubernetes-walkthrough?toc=/azure/developer/javascript/toc.json&bc=/azure/developer/breadcrumb/toc.json
      - name: Linux VMs
        href: /azure/virtual-machines/linux/quick-create-cli?toc=/azure/developer/javascript/toc.json&bc=/azure/developer/breadcrumb/toc.json
      - name: Express.js with MongoDB
        href: tutorial-visualstudiocode-app-service-mongodb/tutorial-azure-web-app-mongodb-feedback.yml
    - name: DevOps
      items:
      - name: Azure Repos
        href: /azure/devops/repos/get-started/index?view=azure-devops&toc=/azure/developer/javascript/toc.json&bc=/azure/developer/breadcrumb/toc.json
      - name: CI/CD with Azure Pipelines
        href: /azure/devops/pipelines/languages/javascript?view=azure-devops&toc=/azure/developer/javascript/toc.json&bc=/azure/developer/breadcrumb/toc.json
      - name: CI/CD with Azure DevOps Projects
        href: /azure/devops-project/azure-devops-project-nodejs?toc=/azure/developer/javascript/toc.json&bc=/azure/developer/breadcrumb/toc.json
      - name: Application Insights with Azure Monitor
        href: /azure/azure-monitor/learn/nodejs-quick-start?toc=/azure/developer/javascript/toc.json&bc=/azure/developer/breadcrumb/toc.json
      - name: Log Analytics with Azure Monitor
        href: /azure/azure-monitor/learn/quick-collect-linux-computer?toc=/azure/developer/javascript/toc.json&bc=/azure/developer/breadcrumb/toc.json
      - name: GitHub Actions
        href: https://azure.microsoft.com/resources/videos/azure-friday-deploy-to-azure-using-github-actions
    - name: Debugging and diagnostics
      items:
      - name: Remote debugging for Azure App Service
        href: https://code.visualstudio.com/docs/azure/remote-debugging
      - name: Debug local Node.js apps in VS Code
        href: https://code.visualstudio.com/docs/nodejs/nodejs-debugging
    - name: Tools and extensions
      href: node-azure-tools.md
    - name: Store data
      items:
      - name: Blob storage
        href: /azure/storage/blobs/storage-quickstart-blobs-nodejs?toc=/azure/developer/javascript/toc.json&bc=/azure/developer/breadcrumb/toc.json
      - name: SQL Database
        href: /azure/sql-database/sql-database-connect-query-nodejs?toc=/azure/developer/javascript/toc.json&bc=/azure/developer/breadcrumb/toc.json
      - name: Cosmos DB
        href: /azure/cosmos-db/create-mongodb-nodejs?toc=/azure/developer/javascript/toc.json&bc=/azure/developer/breadcrumb/toc.json
      - name: Redis Cache
        href: /azure/azure-cache-for-redis/cache-nodejs-get-started?toc=/azure/developer/javascript/toc.json&bc=/
      - name: PostgreSQL
        href: /azure/postgresql/connect-nodejs?toc=/azure/developer/javascript/toc.json&bc=/azure/developer/breadcrumb/toc.json
      - name: MySQL
        href: /azure/mysql/connect-nodejs?toc=/azure/developer/javascript/toc.json&bc=/azure/developer/breadcrumb/toc.json
    - name: Security and authentication
      items:
      - name: Azure Active Directory
        href: /azure/active-directory/develop/quickstart-v1-nodejs-webapi?toc=/azure/developer/javascript/toc.json&bc=/azure/developer/breadcrumb/toc.json
      - name: Azure AD B2C
        href: /azure/active-directory-b2c/active-directory-b2c-tutorials-spa?toc=/azure/developer/javascript/toc.json&bc=/azure/developer/breadcrumb/toc.json
      - name: Key Vault
        href: /azure/key-vault/quick-create-cli?toc=/azure/developer/javascript/toc.json&bc=/azure/developer/breadcrumb/toc.json
    - name: Messaging and integration
      items:
      - name: Event Grid
        href: /azure/event-grid/custom-event-quickstart?toc=/azure/developer/javascript/toc.json&bc=/azure/developer/breadcrumb/toc.json
      - name: Service Bus
        href: /azure/service-bus-messaging/service-bus-nodejs-how-to-use-queues?toc=/azure/developer/javascript/toc.json&bc=/azure/developer/breadcrumb/toc.json
      - name: Queue storage
        href: /azure/storage/queues/storage-nodejs-how-to-use-queues?toc=/azure/developer/javascript/toc.json&bc=/azure/developer/breadcrumb/toc.json
    - name: IoT
      items:
      - name: IoT Hub
        href: /azure/iot-hub/quickstart-control-device-node?toc=/azure/developer/javascript/toc.json&bc=/azure/developer/breadcrumb/toc.json
      - name: Big data streaming
        href: /azure/iot-hub/quickstart-send-telemetry-node?toc=/azure/developer/javascript/toc.json&bc=/azure/developer/breadcrumb/toc.json
    - name: Cognitive Services
      items:
      - name: Text Analytics
        href: /azure/cognitive-services/text-analytics/quickstarts/nodejs?toc=/azure/developer/javascript/toc.json&bc=/azure/developer/breadcrumb/toc.json
      - name: Computer Vision
        href: /azure/cognitive-services/Computer-vision/Quickstarts/node-analyze?toc=/azure/developer/javascript/toc.json&bc=/azure/developer/breadcrumb/toc.json
      - name: Speech recognition
        href: /azure/cognitive-services/speech-service/get-started?toc=/azure/developer/javascript/toc.json&bc=/azure/developer/breadcrumb/toc.json
    - name: Logging and metrics
      items:
      - name: Logging with the Azure SDK
        href: node-sdk-logging.md
  - name: Tutorials
    items:
      - name: Deploy Azure Functions with VS Code
        items:
          - name: Introduction and prerequisites
            href: tutorial-vscode-serverless-node-01.md
          - name: Create the Functions app
            href: tutorial-vscode-serverless-node-02.md
          - name: Test the function locally
            href: tutorial-vscode-serverless-node-03.md
          - name: Deploy the Functions app
            href: tutorial-vscode-serverless-node-04.md
          - name: Clean up resources
            href: tutorial-vscode-serverless-node-05.md
      - name: Deploy Node.js to App Service with VS Code
        items:
          - name: Introduction and prerequisites
            href: tutorial-vscode-azure-app-service-node-01.md
          - name: Create the app
            href: tutorial-vscode-azure-app-service-node-02.md
          - name: Deploy the website
            href: tutorial-vscode-azure-app-service-node-03.md
          - name: Stream logs
            href: tutorial-vscode-azure-app-service-node-04.md
          - name: Clean up resources
            href: tutorial-vscode-azure-app-service-node-05.md
<<<<<<< HEAD
      - name: Upload image to Storage Blobs
        href: tutorial-visualstudiocode-browser-file-upload-storage-blob/index-feedback.yml
=======
      - name: Express.js with MongoDB
        href: tutorial-visualstudiocode-app-service-mongodb/tutorial-azure-web-app-mongodb-feedback.yml?tabs=bash
>>>>>>> 6015f28e
      - name: Deploy Deno to App Service with VS Code
        items:
          - name: Introduction and prerequisites
            href: tutorial-visual-studio-code-azure-app-service-deno-01.md
          - name: Create the app
            href: tutorial-visual-studio-code-azure-app-service-deno-02.md
          - name: Deploy the app to Azure
            href: tutorial-visual-studio-code-azure-app-service-deno-03.md
          - name: Clean up resources
            href: tutorial-visual-studio-code-azure-app-service-deno-04.md
      - name: Deploy containers with VS Code
        items:
          - name: Introduction and prerequisites
            href: tutorial-vscode-docker-node-01.md
          - name: Use a container registry
            href: tutorial-vscode-docker-node-02.md
          - name: Create a local Node.js app
            href: tutorial-vscode-docker-node-03.md
          - name: Create the app image
            href: tutorial-vscode-docker-node-04.md
          - name: Deploy the app image
            href: tutorial-vscode-docker-node-05.md
          - name: Make changes and redeploy
            href: tutorial-vscode-docker-node-06.md
          - name: Stream logs
            href: tutorial-vscode-docker-node-07.md
          - name: Clean up resources
            href: tutorial-vscode-docker-node-08.md
      - name: Deploy to App Service with the Azure CLI
        items:
          - name: Introduction and prerequisites
            href: tutorial-vscode-azure-cli-node-01.md
          - name: Create the app
            href: tutorial-vscode-azure-cli-node-02.md
          - name: Create the App Service
            href: tutorial-vscode-azure-cli-node-03.md
          - name: Deploy the app
            href: tutorial-vscode-azure-cli-node-04.md
          - name: Stream logs
            href: tutorial-vscode-azure-cli-node-05.md
          - name: Make changes and redeploy
            href: tutorial-vscode-azure-cli-node-06.md
          - name: Clean up resources
            href: tutorial-vscode-azure-cli-node-07.md
      - name: Create a static website with VS Code
        items:
          - name: Introduction and prerequisites
            href: tutorial-vscode-static-website-node-01.md
          - name: Create the app code
            href: tutorial-vscode-static-website-node-02.md
          - name: Create a Storage account
            href: tutorial-vscode-static-website-node-03.md
          - name: Deploy to Azure Storage
            href: tutorial-vscode-static-website-node-04.md
          - name: Make changes and redeploy
            href: tutorial-vscode-static-website-node-05.md
          - name: Clean up resources
            href: tutorial-vscode-static-website-node-06.md
  - name: Learn
    href: learn-azure-javascript.md
  - name: How-To guides
    items:
    - name: End to end Node.js with VS Code
      href: node-howto-e2e.md
    - name: Deploy a web app
      href: node-howto-deploy-web-app.md
    - name: Deploy containers
      href: node-howto-deploy-containers.md
    - name: Deploy through continuous delivery
      href: /azure/devops/pipelines/languages/javascript?toc=/azure/developer/javascript/toc.json&bc=/azure/developer/breadcrumb/toc.json
    - name: Integrate with databases
      href: node-howto-integrate-databases.md
    - name: Write serverless code
      href: node-howto-write-serverless-code.md
    - name: Create a static (JAMstack) site
      href: node-howto-create-static-site-jamstack.md
    - name: Automate monitoring
      href: /azure/azure-monitor/learn/nodejs-quick-start?toc=/azure/developer/javascript/toc.json&bc=/azure/developer/breadcrumb/toc.json
    - name: Create a REST API
      href: /azure/app-service/app-service-web-tutorial-rest-api?toc=/azure/developer/javascript/toc.json&bc=/azure/developer/breadcrumb/toc.json
  - name: Samples
    items:
    - name: Web apps & serverless
      href: /samples/browse/?languages=javascript%252cnodejs&products=azure-functions%252cazure-app-service%252cazure-logic-apps
    - name: Databases
      items:
        - name: Cosmos DB
          href: /samples/browse/?languages=javascript%252cnodejs&products=azure-cosmos-db
        - name: SQL DB
          href: /samples/browse/?languages=javascript%252cnodejs&products=azure-sql-database
        - name: Mongo DB
          href: /samples/browse/?languages=javascript%252cnodejs&term=Mongo%2bDB
    - name: Storage
      href: /samples/browse/?languages=javascript%252cnodejs&products=azure-storage
    - name: Identity &  Security
      href: /samples/browse/?languages=javascript%252cnodejs&products=azure-active-directory%252cazure-key-vault
    - name: IoT
      href: /samples/browse/?languages=javascript%252cnodejs&products=azure-iot-hub%252cazure-iot-edge%252cazure-iot-central
    - name: Microservices
      href: /samples/browse/?languages=javascript%252cnodejs&products=azure-event-grid
    - name: AI with Cognitive Services
      href: /samples/browse/?languages=javascript%252cnodejs&products=azure-cognitive-services
    - name: Search
      href: /samples/browse/?languages=javascript%252cnodejs&products=azure-search
    - name: All Samples
      href: /samples/browse/?languages=javascript%252cnodejs

  - name: npm Packages
    href: azure-sdk-library-package-index.md
  - name: npm Package Documentation
    href: /javascript/api/overview/azure/?view=azure-node-latest<|MERGE_RESOLUTION|>--- conflicted
+++ resolved
@@ -128,13 +128,10 @@
             href: tutorial-vscode-azure-app-service-node-04.md
           - name: Clean up resources
             href: tutorial-vscode-azure-app-service-node-05.md
-<<<<<<< HEAD
       - name: Upload image to Storage Blobs
         href: tutorial-visualstudiocode-browser-file-upload-storage-blob/index-feedback.yml
-=======
       - name: Express.js with MongoDB
         href: tutorial-visualstudiocode-app-service-mongodb/tutorial-azure-web-app-mongodb-feedback.yml?tabs=bash
->>>>>>> 6015f28e
       - name: Deploy Deno to App Service with VS Code
         items:
           - name: Introduction and prerequisites
