--- conflicted
+++ resolved
@@ -76,26 +76,7 @@
             - name: "Upload image to Storage"
               href: tutorial/browser-file-upload-azure-storage-blob.md
             - name: Add image analysis
-<<<<<<< HEAD
               href: tutorial/static-web-app-image-analysis.md   
-=======
-              items: 
-                - name: 1. Introduction and prerequisites
-                  href: tutorial/static-web-app/introduction.md
-                - name: 2. Application architecture
-                  href: tutorial/static-web-app/application-architecture.md
-                - name: 3. Download and run app locally
-                  href: tutorial/static-web-app/run-the-react-cognitive-services-image-analyzer-app-locally.md
-                - name: 4. Create Computer Vision resource
-                  href: tutorial/static-web-app/create-computer-vision-resource-use-in-code.md
-                - name: 5. Build and deploy Static web app
-                  href: tutorial/static-web-app/create-static-web-app-visual-studio-code-extension.md
-                - name: 6. Review Computer Vision React code
-                  href: tutorial/static-web-app/add-computer-vision-react-app.md
-                - name: 7. Clean up resources
-                  href: tutorial/static-web-app/clean-up-resources.md  
-                  displayName: az group delete            
->>>>>>> b1b73855
             - name: "Add a Login button for Microsoft Identity provider" 
               href: tutorial/single-page-application-azure-login-button-sdk-msal.md
             - name: Use GraphQL with trivia game
