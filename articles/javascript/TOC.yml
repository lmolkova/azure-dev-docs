- name: Azure for JavaScript & Node.js developers
  href: index.yml
  items:
  - name: What's new in docs
    href: whats-new-docs.md
  - name: Get started on Azure with JavaScript
    items:
    - name: Set up your dev environment
      href: core/configure-local-development-environment.md
    - name: Set up service principal
      href: core/node-sdk-azure-authenticate-principal.md
    - name: Authenticate to Azure
<<<<<<< HEAD
      href: node-sdk-azure-authenticate.md
  - name: Quickstarts
    expanded: true
    items:
    - name: App hosting
      items:
      - name: Azure Static Web apps
        href: /azure/static-web-apps/getting-started
      - name: Static sites from Storage
        href: tutorial-vscode-static-website-node-01.md
      - name: Node.js web apps and APIs
        href: tutorial-vscode-azure-app-service-node-01.md
      - name: Deno APIs
        href: tutorial-visual-studio-code-azure-app-service-deno-feedback.yml?&preview=tutorialFeedback
      - name: Serverless
        href: tutorial-vscode-serverless-node-01.md
      - name: Docker
        href: tutorial-vscode-docker-node-01.md
      - name: Kubernetes
        href: /azure/aks/kubernetes-walkthrough?toc=/azure/developer/javascript/toc.json&bc=/azure/developer/breadcrumb/toc.json
      - name: Linux VMs
        href: /azure/virtual-machines/linux/quick-create-cli?toc=/azure/developer/javascript/toc.json&bc=/azure/developer/breadcrumb/toc.json
      - name: Express.js with MongoDB
        href: tutorial-visualstudiocode-app-service-mongodb/tutorial-azure-web-app-mongodb-feedback.yml
    - name: DevOps
      items:
      - name: Azure Repos
        href: /azure/devops/repos/get-started/index?view=azure-devops&toc=/azure/developer/javascript/toc.json&bc=/azure/developer/breadcrumb/toc.json
      - name: CI/CD with Azure Pipelines
        href: /azure/devops/pipelines/languages/javascript?view=azure-devops&toc=/azure/developer/javascript/toc.json&bc=/azure/developer/breadcrumb/toc.json
      - name: CI/CD with Azure DevOps Projects
        href: /azure/devops-project/azure-devops-project-nodejs?toc=/azure/developer/javascript/toc.json&bc=/azure/developer/breadcrumb/toc.json
      - name: Application Insights with Azure Monitor
        href: /azure/azure-monitor/learn/nodejs-quick-start?toc=/azure/developer/javascript/toc.json&bc=/azure/developer/breadcrumb/toc.json
      - name: Log Analytics with Azure Monitor
        href: /azure/azure-monitor/learn/quick-collect-linux-computer?toc=/azure/developer/javascript/toc.json&bc=/azure/developer/breadcrumb/toc.json
      - name: GitHub Actions
        href: https://azure.microsoft.com/resources/videos/azure-friday-deploy-to-azure-using-github-actions
    - name: Debugging and diagnostics
      items:
      - name: Remote debugging for Azure App Service
        href: https://code.visualstudio.com/docs/azure/remote-debugging
      - name: Debug local Node.js apps in VS Code
        href: https://code.visualstudio.com/docs/nodejs/nodejs-debugging
    - name: Tools and extensions
      href: node-azure-tools.md
    - name: Store data
      items:
      - name: Blob storage
        href: /azure/storage/blobs/storage-quickstart-blobs-nodejs?toc=/azure/developer/javascript/toc.json&bc=/azure/developer/breadcrumb/toc.json
      - name: SQL Database
        href: /azure/sql-database/sql-database-connect-query-nodejs?toc=/azure/developer/javascript/toc.json&bc=/azure/developer/breadcrumb/toc.json
      - name: Cosmos DB
        href: /azure/cosmos-db/create-mongodb-nodejs?toc=/azure/developer/javascript/toc.json&bc=/azure/developer/breadcrumb/toc.json
      - name: Redis Cache
        href: /azure/azure-cache-for-redis/cache-nodejs-get-started?toc=/azure/developer/javascript/toc.json&bc=/
      - name: PostgreSQL
        href: /azure/postgresql/connect-nodejs?toc=/azure/developer/javascript/toc.json&bc=/azure/developer/breadcrumb/toc.json
      - name: MySQL
        href: /azure/mysql/connect-nodejs?toc=/azure/developer/javascript/toc.json&bc=/azure/developer/breadcrumb/toc.json
    - name: Security and authentication
      items:
      - name: Azure Active Directory
        href: /azure/active-directory/develop/quickstart-v1-nodejs-webapi?toc=/azure/developer/javascript/toc.json&bc=/azure/developer/breadcrumb/toc.json
      - name: Azure AD B2C
        href: /azure/active-directory-b2c/active-directory-b2c-tutorials-spa?toc=/azure/developer/javascript/toc.json&bc=/azure/developer/breadcrumb/toc.json
      - name: Key Vault
        href: /azure/key-vault/quick-create-cli?toc=/azure/developer/javascript/toc.json&bc=/azure/developer/breadcrumb/toc.json
    - name: Messaging and integration
      items:
      - name: Event Grid
        href: /azure/event-grid/custom-event-quickstart?toc=/azure/developer/javascript/toc.json&bc=/azure/developer/breadcrumb/toc.json
      - name: Service Bus
        href: /azure/service-bus-messaging/service-bus-nodejs-how-to-use-queues?toc=/azure/developer/javascript/toc.json&bc=/azure/developer/breadcrumb/toc.json
      - name: Queue storage
        href: /azure/storage/queues/storage-nodejs-how-to-use-queues?toc=/azure/developer/javascript/toc.json&bc=/azure/developer/breadcrumb/toc.json
    - name: IoT
      items:
      - name: IoT Hub
        href: /azure/iot-hub/quickstart-control-device-node?toc=/azure/developer/javascript/toc.json&bc=/azure/developer/breadcrumb/toc.json
      - name: Big data streaming
        href: /azure/iot-hub/quickstart-send-telemetry-node?toc=/azure/developer/javascript/toc.json&bc=/azure/developer/breadcrumb/toc.json
    - name: Cognitive Services
      items:
      - name: Text Analytics
        href: /azure/cognitive-services/text-analytics/quickstarts/nodejs?toc=/azure/developer/javascript/toc.json&bc=/azure/developer/breadcrumb/toc.json
      - name: Computer Vision
        href: /azure/cognitive-services/Computer-vision/Quickstarts/node-analyze?toc=/azure/developer/javascript/toc.json&bc=/azure/developer/breadcrumb/toc.json
      - name: Speech recognition
        href: /azure/cognitive-services/speech-service/get-started?toc=/azure/developer/javascript/toc.json&bc=/azure/developer/breadcrumb/toc.json
    - name: Logging and metrics
      items:
      - name: Logging with the Azure SDK
        href: node-sdk-logging.md
=======
      href: core/node-sdk-azure-authenticate.md
>>>>>>> bf89464e
  - name: Tutorials
    items:
      - name: Upload image to Storage Blobs
        href: tutorial/browser-file-upload.yml?preview=tutorialFeedback
      - name: Express.js with MongoDB
        href: tutorial/web-app-mongodb.yml?preview=tutorialFeedback
      - name: Deploy Azure Functions with VS Code
        items:
          - name: Introduction and prerequisites
            href: tutorial-vscode-serverless-node-01.md
          - name: Create the Functions app
            href: tutorial-vscode-serverless-node-02.md
          - name: Test the function locally
            href: tutorial-vscode-serverless-node-03.md
          - name: Deploy the Functions app
            href: tutorial-vscode-serverless-node-04.md
          - name: Clean up resources
            href: tutorial-vscode-serverless-node-05.md
      - name: Deploy Node.js to App Service with VS Code
        items:
          - name: Introduction and prerequisites
            href: tutorial-vscode-azure-app-service-node-01.md
          - name: Create the app
            href: tutorial-vscode-azure-app-service-node-02.md
          - name: Deploy the website
            href: tutorial-vscode-azure-app-service-node-03.md
          - name: Stream logs
            href: tutorial-vscode-azure-app-service-node-04.md
          - name: Clean up resources
            href: tutorial-vscode-azure-app-service-node-05.md
      - name: Deploy Deno to App Service with VS Code
        href: tutorial-visual-studio-code-azure-app-service-deno-feedback.yml?&preview=tutorialFeedback
      - name: Deploy containers with VS Code
        items:
          - name: Introduction and prerequisites
            href: tutorial-vscode-docker-node-01.md
          - name: Use a container registry
            href: tutorial-vscode-docker-node-02.md
          - name: Create a local Node.js app
            href: tutorial-vscode-docker-node-03.md
          - name: Create the app image
            href: tutorial-vscode-docker-node-04.md
          - name: Deploy the app image
            href: tutorial-vscode-docker-node-05.md
          - name: Make changes and redeploy
            href: tutorial-vscode-docker-node-06.md
          - name: Stream logs
            href: tutorial-vscode-docker-node-07.md
          - name: Clean up resources
            href: tutorial-vscode-docker-node-08.md
      - name: Deploy to App Service with the Azure CLI
        items:
          - name: Introduction and prerequisites
            href: tutorial-vscode-azure-cli-node-01.md
          - name: Create the app
            href: tutorial-vscode-azure-cli-node-02.md
          - name: Create the App Service
            href: tutorial-vscode-azure-cli-node-03.md
          - name: Deploy the app
            href: tutorial-vscode-azure-cli-node-04.md
          - name: Stream logs
            href: tutorial-vscode-azure-cli-node-05.md
          - name: Make changes and redeploy
            href: tutorial-vscode-azure-cli-node-06.md
          - name: Clean up resources
            href: tutorial-vscode-azure-cli-node-07.md
      - name: Create a static website with VS Code
        items:
          - name: Introduction and prerequisites
            href: tutorial-vscode-static-website-node-01.md
          - name: Create the app code
            href: tutorial-vscode-static-website-node-02.md
          - name: Create a Storage account
            href: tutorial-vscode-static-website-node-03.md
          - name: Deploy to Azure Storage
            href: tutorial-vscode-static-website-node-04.md
          - name: Make changes and redeploy
            href: tutorial-vscode-static-website-node-05.md
          - name: Clean up resources
            href: tutorial-vscode-static-website-node-06.md
  - name: Learn
    href: learn-azure-javascript.md
  - name: Azure tools
    href: node-azure-tools.md
  - name: How-To guides
    items:
    - name: End to end Node.js with VS Code
      href: how-to/develop-nodejs-on-azure.md
    - name: Deploy a web app
      href: how-to/deploy-web-app.md
    - name: Deploy containers
      href: how-to/deploy-containers.md
    - name: Integrate with databases
      href: how-to/integrate-database.md
    - name: Write serverless code
      href: how-to/develop-serverless-apps.md
    - name: Create a static (JAMstack) site
      href: how-to/create-static-site.md
    - name: Logging and metrics
      href: how-to/node-sdk-logging.md
  - name: Samples
    items:
    - name: Web apps & serverless
      href: /samples/browse/?languages=javascript%252cnodejs&products=azure-functions%252cazure-app-service%252cazure-logic-apps
    - name: Databases
      items:
        - name: Cosmos DB
          href: /samples/browse/?languages=javascript%252cnodejs&products=azure-cosmos-db
        - name: SQL DB
          href: /samples/browse/?languages=javascript%252cnodejs&products=azure-sql-database
        - name: Mongo DB
          href: /samples/browse/?languages=javascript%252cnodejs&term=Mongo%2bDB
    - name: Storage
      href: /samples/browse/?languages=javascript%252cnodejs&products=azure-storage
    - name: Identity &  Security
      href: /samples/browse/?languages=javascript%252cnodejs&products=azure-active-directory%252cazure-key-vault
    - name: IoT
      href: /samples/browse/?languages=javascript%252cnodejs&products=azure-iot-hub%252cazure-iot-edge%252cazure-iot-central
    - name: Microservices
      href: /samples/browse/?languages=javascript%252cnodejs&products=azure-event-grid
    - name: AI with Cognitive Services
      href: /samples/browse/?languages=javascript%252cnodejs&products=azure-cognitive-services
    - name: Search
      href: /samples/browse/?languages=javascript%252cnodejs&products=azure-search
    - name: All Samples
      href: /samples/browse/?languages=javascript%252cnodejs
  - name: npm Packages
    href: azure-sdk-library-package-index.md
  - name: npm Package Documentation
    href: /javascript/api/overview/azure/?view=azure-node-latest<|MERGE_RESOLUTION|>--- conflicted
+++ resolved
@@ -10,104 +10,7 @@
     - name: Set up service principal
       href: core/node-sdk-azure-authenticate-principal.md
     - name: Authenticate to Azure
-<<<<<<< HEAD
-      href: node-sdk-azure-authenticate.md
-  - name: Quickstarts
-    expanded: true
-    items:
-    - name: App hosting
-      items:
-      - name: Azure Static Web apps
-        href: /azure/static-web-apps/getting-started
-      - name: Static sites from Storage
-        href: tutorial-vscode-static-website-node-01.md
-      - name: Node.js web apps and APIs
-        href: tutorial-vscode-azure-app-service-node-01.md
-      - name: Deno APIs
-        href: tutorial-visual-studio-code-azure-app-service-deno-feedback.yml?&preview=tutorialFeedback
-      - name: Serverless
-        href: tutorial-vscode-serverless-node-01.md
-      - name: Docker
-        href: tutorial-vscode-docker-node-01.md
-      - name: Kubernetes
-        href: /azure/aks/kubernetes-walkthrough?toc=/azure/developer/javascript/toc.json&bc=/azure/developer/breadcrumb/toc.json
-      - name: Linux VMs
-        href: /azure/virtual-machines/linux/quick-create-cli?toc=/azure/developer/javascript/toc.json&bc=/azure/developer/breadcrumb/toc.json
-      - name: Express.js with MongoDB
-        href: tutorial-visualstudiocode-app-service-mongodb/tutorial-azure-web-app-mongodb-feedback.yml
-    - name: DevOps
-      items:
-      - name: Azure Repos
-        href: /azure/devops/repos/get-started/index?view=azure-devops&toc=/azure/developer/javascript/toc.json&bc=/azure/developer/breadcrumb/toc.json
-      - name: CI/CD with Azure Pipelines
-        href: /azure/devops/pipelines/languages/javascript?view=azure-devops&toc=/azure/developer/javascript/toc.json&bc=/azure/developer/breadcrumb/toc.json
-      - name: CI/CD with Azure DevOps Projects
-        href: /azure/devops-project/azure-devops-project-nodejs?toc=/azure/developer/javascript/toc.json&bc=/azure/developer/breadcrumb/toc.json
-      - name: Application Insights with Azure Monitor
-        href: /azure/azure-monitor/learn/nodejs-quick-start?toc=/azure/developer/javascript/toc.json&bc=/azure/developer/breadcrumb/toc.json
-      - name: Log Analytics with Azure Monitor
-        href: /azure/azure-monitor/learn/quick-collect-linux-computer?toc=/azure/developer/javascript/toc.json&bc=/azure/developer/breadcrumb/toc.json
-      - name: GitHub Actions
-        href: https://azure.microsoft.com/resources/videos/azure-friday-deploy-to-azure-using-github-actions
-    - name: Debugging and diagnostics
-      items:
-      - name: Remote debugging for Azure App Service
-        href: https://code.visualstudio.com/docs/azure/remote-debugging
-      - name: Debug local Node.js apps in VS Code
-        href: https://code.visualstudio.com/docs/nodejs/nodejs-debugging
-    - name: Tools and extensions
-      href: node-azure-tools.md
-    - name: Store data
-      items:
-      - name: Blob storage
-        href: /azure/storage/blobs/storage-quickstart-blobs-nodejs?toc=/azure/developer/javascript/toc.json&bc=/azure/developer/breadcrumb/toc.json
-      - name: SQL Database
-        href: /azure/sql-database/sql-database-connect-query-nodejs?toc=/azure/developer/javascript/toc.json&bc=/azure/developer/breadcrumb/toc.json
-      - name: Cosmos DB
-        href: /azure/cosmos-db/create-mongodb-nodejs?toc=/azure/developer/javascript/toc.json&bc=/azure/developer/breadcrumb/toc.json
-      - name: Redis Cache
-        href: /azure/azure-cache-for-redis/cache-nodejs-get-started?toc=/azure/developer/javascript/toc.json&bc=/
-      - name: PostgreSQL
-        href: /azure/postgresql/connect-nodejs?toc=/azure/developer/javascript/toc.json&bc=/azure/developer/breadcrumb/toc.json
-      - name: MySQL
-        href: /azure/mysql/connect-nodejs?toc=/azure/developer/javascript/toc.json&bc=/azure/developer/breadcrumb/toc.json
-    - name: Security and authentication
-      items:
-      - name: Azure Active Directory
-        href: /azure/active-directory/develop/quickstart-v1-nodejs-webapi?toc=/azure/developer/javascript/toc.json&bc=/azure/developer/breadcrumb/toc.json
-      - name: Azure AD B2C
-        href: /azure/active-directory-b2c/active-directory-b2c-tutorials-spa?toc=/azure/developer/javascript/toc.json&bc=/azure/developer/breadcrumb/toc.json
-      - name: Key Vault
-        href: /azure/key-vault/quick-create-cli?toc=/azure/developer/javascript/toc.json&bc=/azure/developer/breadcrumb/toc.json
-    - name: Messaging and integration
-      items:
-      - name: Event Grid
-        href: /azure/event-grid/custom-event-quickstart?toc=/azure/developer/javascript/toc.json&bc=/azure/developer/breadcrumb/toc.json
-      - name: Service Bus
-        href: /azure/service-bus-messaging/service-bus-nodejs-how-to-use-queues?toc=/azure/developer/javascript/toc.json&bc=/azure/developer/breadcrumb/toc.json
-      - name: Queue storage
-        href: /azure/storage/queues/storage-nodejs-how-to-use-queues?toc=/azure/developer/javascript/toc.json&bc=/azure/developer/breadcrumb/toc.json
-    - name: IoT
-      items:
-      - name: IoT Hub
-        href: /azure/iot-hub/quickstart-control-device-node?toc=/azure/developer/javascript/toc.json&bc=/azure/developer/breadcrumb/toc.json
-      - name: Big data streaming
-        href: /azure/iot-hub/quickstart-send-telemetry-node?toc=/azure/developer/javascript/toc.json&bc=/azure/developer/breadcrumb/toc.json
-    - name: Cognitive Services
-      items:
-      - name: Text Analytics
-        href: /azure/cognitive-services/text-analytics/quickstarts/nodejs?toc=/azure/developer/javascript/toc.json&bc=/azure/developer/breadcrumb/toc.json
-      - name: Computer Vision
-        href: /azure/cognitive-services/Computer-vision/Quickstarts/node-analyze?toc=/azure/developer/javascript/toc.json&bc=/azure/developer/breadcrumb/toc.json
-      - name: Speech recognition
-        href: /azure/cognitive-services/speech-service/get-started?toc=/azure/developer/javascript/toc.json&bc=/azure/developer/breadcrumb/toc.json
-    - name: Logging and metrics
-      items:
-      - name: Logging with the Azure SDK
-        href: node-sdk-logging.md
-=======
       href: core/node-sdk-azure-authenticate.md
->>>>>>> bf89464e
   - name: Tutorials
     items:
       - name: Upload image to Storage Blobs
@@ -138,8 +41,8 @@
             href: tutorial-vscode-azure-app-service-node-04.md
           - name: Clean up resources
             href: tutorial-vscode-azure-app-service-node-05.md
-      - name: Deploy Deno to App Service with VS Code
-        href: tutorial-visual-studio-code-azure-app-service-deno-feedback.yml?&preview=tutorialFeedback
+      - name: Deploy Deno to App Service
+        href: tutorial/deno-visual-studio-code-azure-app-service.yml.yml?&preview=tutorialFeedback
       - name: Deploy containers with VS Code
         items:
           - name: Introduction and prerequisites
