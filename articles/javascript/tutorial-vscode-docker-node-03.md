---
<<<<<<< HEAD
title: Create and run a local Node.js app from Visual Studio Code
=======
title: Create a container image for a JavaScript app from Visual Studio Code
>>>>>>> 24871251
description: Tutorial part 3, create and run a local Node.js app
ms.topic: conceptual
ms.date: 03/22/2020
ms.custom: devx-track-javascript
---

# Create and run a local Node.js app from Visual Studio Code

[Previous step: Use a container registry](tutorial-vscode-docker-node-02.md)

In this step, you create a simple Node.js app using the Express application generator. You then run the app locally.

[!INCLUDE [create-node-app](includes/create-node-app.md)]

> [!div class="nextstepaction"]
> [I've created the  Node.js app](tutorial-vscode-docker-node-04.md) [I ran into an issue](https://www.research.net/r/PWZWZ52?tutorial=node-deployment-azureappservice&step=create-app)<|MERGE_RESOLUTION|>--- conflicted
+++ resolved
@@ -1,9 +1,5 @@
 ---
-<<<<<<< HEAD
-title: Create and run a local Node.js app from Visual Studio Code
-=======
 title: Create a container image for a JavaScript app from Visual Studio Code
->>>>>>> 24871251
 description: Tutorial part 3, create and run a local Node.js app
 ms.topic: conceptual
 ms.date: 03/22/2020
