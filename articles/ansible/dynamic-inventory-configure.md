--- conflicted
+++ resolved
@@ -3,13 +3,8 @@
 description: Learn how to use Ansible to manage your Azure dynamic inventories
 keywords: ansible, azure, devops, bash, cloudshell, dynamic inventory
 ms.topic: tutorial
-<<<<<<< HEAD
 ms.date: 10/30/2020
-ms.custom: devx-track-ansible
-=======
-ms.date: 10/23/2019
 ms.custom: devx-track-ansible, devx-track-azurecli
->>>>>>> b90e35ce
 ---
 
 # Tutorial: Configure dynamic inventories of your Azure resources using Ansible
